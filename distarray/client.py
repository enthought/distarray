# encoding: utf-8

__docformat__ = "restructuredtext en"

#----------------------------------------------------------------------------
#  Copyright (C) 2008-2014, IPython Development Team and Enthought, Inc.
#
#  Distributed under the terms of the BSD License.  The full license is in
#  the file COPYING, distributed as part of this software.
#----------------------------------------------------------------------------

#----------------------------------------------------------------------------
# Imports
#----------------------------------------------------------------------------

import numpy as np
<<<<<<< HEAD
from distarray.six import next
=======

from itertools import product
from six import next
>>>>>>> 2aeb0321

from distarray.utils import has_exactly_one

__all__ = ['DistArray']


#----------------------------------------------------------------------------
# Code
#----------------------------------------------------------------------------

def process_return_value(subcontext, result_key):
    """Figure out what to return on the Client.

    Parameters
    ----------
    key : string
        Key corresponding to wrapped function's return value.

    Returns
    -------
    A DistArray (if locally all values are DistArray), a None (if
    locally all values are None), or else, pull the result back to the
    client and return it.  If all but one of the pulled values is None,
    return that non-None value only.
    """
    type_key = subcontext._generate_key()
    type_statement = "{} = str(type({}))".format(type_key, result_key)
    subcontext._execute(type_statement)
    result_type_str = subcontext._pull(type_key)

    def is_NoneType(typestring):
        return (typestring == "<type 'NoneType'>" or
                typestring == "<class 'NoneType'>")

    def is_LocalArray(typestring):
        return typestring == "<class 'distarray.local.denselocalarray.DenseLocalArray'>"

    if all(is_LocalArray(r) for r in result_type_str):
        result = DistArray(result_key, subcontext)
    elif all(is_NoneType(r) for r in result_type_str):
        result = None
    else:
        result = subcontext._pull(result_key)
        if has_exactly_one(result):
            result = next(x for x in result if x is not None)

    return result


class DistArray(object):

    __array_priority__ = 20.0

    def __init__(self, key, context):
        self.key = key
        self.context = context

    def __del__(self):
        self.context._execute('del %s' % self.key)

    def _get_attribute(self, name):
        key = self.context._generate_key()
        self.context._execute0('%s = %s.%s' % (key, self.key, name))
        result = self.context._pull0(key)
        return result

    def __repr__(self):
        s = '<DistArray(shape=%r, targets=%r)>' % \
            (self.shape, self.context.targets)
        return s

    def __getitem__(self, index):
        #TODO: FIXME: major performance improvements possible here,
        # especially for special casese like `index == slice(None)`.
        # This would dramatically improve tondarray's performance.

        if isinstance(index, int) or isinstance(index, slice):
            tuple_index = (index,)
            return self.__getitem__(tuple_index)

        elif isinstance(index, tuple):
            result_key = self.context._generate_key()
            fmt = '%s = %s.checked_getitem(%s)'
            statement = fmt % (result_key, self.key, index)
            self.context._execute(statement)
            result = process_return_value(self.context, result_key)
            if result is None:
                raise IndexError
            else:
                return result

        else:
            raise TypeError("Invalid index type.")

    def __setitem__(self, index, value):
        #TODO: FIXME: major performance improvements possible here.
        # Especially when `index == slice(None)` and value is an
        # ndarray, since for block and cyclic, we can generate slices of
        # `value` and assign to local arrays. This would dramatically
        # improve the fromndarray method's performance.

        if isinstance(index, int) or isinstance(index, slice):
            tuple_index = (index,)
            return self.__setitem__(tuple_index, value)

        elif isinstance(index, tuple):
            result_key = self.context._generate_key()
            fmt = '%s = %s.checked_setitem(%s, %s)'
            statement = fmt % (result_key, self.key, index, value)
            self.context._execute(statement)
            result = process_return_value(self.context, result_key)
            if result is None:
                raise IndexError()

        else:
            raise TypeError("Invalid index type.")

    @property
    def shape(self):
        return self._get_attribute('shape')

    @property
    def size(self):
        return self._get_attribute('size')

    @property
    def dist(self):
        return self._get_attribute('dist')

    @property
    def dtype(self):
        return self._get_attribute('dtype')

    @property
    def grid_shape(self):
        return self._get_attribute('grid_shape')

    @property
    def ndim(self):
        return self._get_attribute('ndim')

    @property
    def nbytes(self):
        return self._get_attribute('nbytes')

    @property
    def item_size(self):
        return self._get_attribute('item_size')

    def tondarray(self):
        """Returns the distributed array as an ndarray."""
        arr = np.empty(self.shape, dtype=self.dtype)
        local_name = self.context._generate_key()
        self.context._execute('%s = %s.copy()' % (local_name, self.key))
        local_arrays = self.context._pull(local_name)
        for local_array in local_arrays:
            maps = (ax_map.global_index for ax_map in local_array.maps)
            for index in product(*maps):
                arr[index] = local_array[index]
        return arr

    toarray = tondarray

    def get_dist_matrix(self):
        key = self.context._generate_key()
        self.context._execute0(
            '%s = %s.get_dist_matrix()' % (key, self.key))
        result = self.context._pull0(key)
        return result

    def fill(self, value):
        value_key = self.context._generate_key()
        self.context._push({value_key:value})
        self.context._execute('%s.fill(%s)' % (self.key, value_key))

    def sum(self, axis=None, dtype=None, out=None):
        keys = self.context._key_and_push(axis, dtype)
        result_key = self.context._generate_key()
        subs = (result_key, self.key) + keys
        self.context._execute('%s = %s.sum(%s,%s)' % subs)
        result = self.context._pull0(result_key)
        return result

    def mean(self, axis=None, dtype=None, out=None):
        keys = self.context._key_and_push(axis, dtype)
        result_key = self.context._generate_key()
        subs = (result_key, self.key) + keys
        self.context._execute('%s = %s.mean(%s,%s)' % subs)
        result = self.context._pull0(result_key)
        return result

    def var(self, axis=None, dtype=None, out=None):
        keys = self.context._key_and_push(axis, dtype)
        result_key = self.context._generate_key()
        subs = (result_key, self.key) + keys
        self.context._execute('%s = %s.var(%s,%s)' % subs)
        result = self.context._pull0(result_key)
        return result

    def std(self, axis=None, dtype=None, out=None):
        keys = self.context._key_and_push(axis, dtype)
        result_key = self.context._generate_key()
        subs = (result_key, self.key) + keys
        self.context._execute('%s = %s.std(%s,%s)' % subs)
        result = self.context._pull0(result_key)
        return result

    def get_localarrays(self):
        key = self.context._generate_key()
        self.context._execute('%s = %s.get_localarray()' % (key, self.key))
        result = self.context._pull(key)
        return result

    def get_localshapes(self):
        key = self.context._generate_key()
        self.context._execute('%s = %s.local_shape' % (key, self.key))
        result = self.context._pull(key)
        return result

    # Binary operators

    def _binary_op_from_ufunc(self, other, func, rop_str=None, *args, **kwargs):
        if hasattr(other, '__array_priority__') and hasattr(other, rop_str):
            if other.__array_priority__ > self.__array_priority__:
                rop = getattr(other, rop_str)
                return rop(self)
        return func(self, other, *args, **kwargs)

    def _rbinary_op_from_ufunc(self, other, func, lop_str, *args, **kwargs):
        if hasattr(other, '__array_priority__') and hasattr(other, lop_str):
            if other.__array_priority__ > self.__array_priority__:
                lop = getattr(other, lop_str)
                return lop(self)
        return func(other, self, *args, **kwargs)

    def __add__(self, other, *args, **kwargs):
        return self._binary_op_from_ufunc(other, self.context.add, '__radd__', *args, **kwargs)

    def __sub__(self, other, *args, **kwargs):
        return self._binary_op_from_ufunc(other, self.context.subtract, '__rsub__', *args, **kwargs)

    def __mul__(self, other, *args, **kwargs):
        return self._binary_op_from_ufunc(other, self.context.multiply, '__rmul__', *args, **kwargs)

    def __div__(self, other, *args, **kwargs):
        return self._binary_op_from_ufunc(other, self.context.divide, '__rdiv__', *args, **kwargs)

    def __truediv__(self, other, *args, **kwargs):
        return self._binary_op_from_ufunc(other, self.context.true_divide, '__rtruediv__', *args, **kwargs)

    def __floordiv__(self, other, *args, **kwargs):
        return self._binary_op_from_ufunc(other, self.context.floor_divide, '__rfloordiv__', *args, **kwargs)

    def __mod__(self, other, *args, **kwargs):
        return self._binary_op_from_ufunc(other, self.context.mod, '__rdiv__', *args, **kwargs)

    def __pow__(self, other, modulo=None, *args, **kwargs):
        return self._binary_op_from_ufunc(other, self.context.power, '__rpower__', *args, **kwargs)

    def __lshift__(self, other, *args, **kwargs):
        return self._binary_op_from_ufunc(other, self.context.left_shift, '__rlshift__', *args, **kwargs)

    def __rshift__(self, other, *args, **kwargs):
        return self._binary_op_from_ufunc(other, self.context.right_shift, '__rrshift__', *args, **kwargs)

    def __and__(self, other, *args, **kwargs):
        return self._binary_op_from_ufunc(other, self.context.bitwise_and, '__rand__', *args, **kwargs)

    def __or__(self, other, *args, **kwargs):
        return self._binary_op_from_ufunc(other, self.context.bitwise_or, '__ror__', *args, **kwargs)

    def __xor__(self, other, *args, **kwargs):
        return self._binary_op_from_ufunc(other, self.context.bitwise_xor, '__rxor__', *args, **kwargs)

    # Binary - right versions

    def __radd__(self, other, *args, **kwargs):
        return self._rbinary_op_from_ufunc(other, self.context.add, '__add__', *args, **kwargs)

    def __rsub__(self, other, *args, **kwargs):
        return self._rbinary_op_from_ufunc(other, self.context.subtract, '__sub__', *args, **kwargs)

    def __rmul__(self, other, *args, **kwargs):
        return self._rbinary_op_from_ufunc(other, self.context.multiply, '__mul__', *args, **kwargs)

    def __rdiv__(self, other, *args, **kwargs):
        return self._rbinary_op_from_ufunc(other, self.context.divide, '__div__', *args, **kwargs)

    def __rtruediv__(self, other, *args, **kwargs):
        return self._rbinary_op_from_ufunc(other, self.context.true_divide, '__truediv__', *args, **kwargs)

    def __rfloordiv__(self, other, *args, **kwargs):
        return self._rbinary_op_from_ufunc(other, self.context.floor_divide, '__floordiv__', *args, **kwargs)

    def __rmod__(self, other, *args, **kwargs):
        return self._rbinary_op_from_ufunc(other, self.context.mod, '__mod__', *args, **kwargs)

    def __rpow__(self, other, modulo=None, *args, **kwargs):
        return self._rbinary_op_from_ufunc(other, self.context.power, '__pow__', *args, **kwargs)

    def __rlshift__(self, other, *args, **kwargs):
        return self._rbinary_op_from_ufunc(other, self.context.left_shift, '__lshift__', *args, **kwargs)

    def __rrshift__(self, other, *args, **kwargs):
        return self._rbinary_op_from_ufunc(other, self.context.right_shift, '__rshift__', *args, **kwargs)

    def __rand__(self, other, *args, **kwargs):
        return self._rbinary_op_from_ufunc(other, self.context.bitwise_and, '__and__', *args, **kwargs)

    def __ror__(self, other, *args, **kwargs):
        return self._rbinary_op_from_ufunc(other, self.context.bitwise_or, '__or__', *args, **kwargs)

    def __rxor__(self, other, *args, **kwargs):
        return self._rbinary_op_from_ufunc(other, self.context.bitwise_xor, '__xor__', *args, **kwargs)

    def __neg__(self, *args, **kwargs):
        return self.context.negative(self, *args, **kwargs)

    def __pos__(self, *args, **kwargs):
        return self

    def __abs__(self, *args, **kwargs):
        return self.context.abs(self, *args, **kwargs)

    def __invert__(self, *args, **kwargs):
        return self.context.invert(self, *args, **kwargs)

    # Boolean comparisons

    def __lt__(self, other, *args, **kwargs):
        return self._binary_op_from_ufunc(other, self.context.less, '__lt__', *args, **kwargs)

    def __le__(self, other, *args, **kwargs):
        return self._binary_op_from_ufunc(other, self.context.less_equal, '__le__', *args, **kwargs)

    def __eq__(self, other, *args, **kwargs):
        return self._binary_op_from_ufunc(other, self.context.equal, '__eq__', *args, **kwargs)

    def __ne__(self, other, *args, **kwargs):
        return self._binary_op_from_ufunc(other, self.context.not_equal, '__ne__', *args, **kwargs)

    def __gt__(self, other, *args, **kwargs):
        return self._binary_op_from_ufunc(other, self.context.greater, '__gt__', *args, **kwargs)

    def __ge__(self, other, *args, **kwargs):
        return self._binary_op_from_ufunc(other, self.context.greater_equal, '__ge__', *args, **kwargs)<|MERGE_RESOLUTION|>--- conflicted
+++ resolved
@@ -14,13 +14,9 @@
 #----------------------------------------------------------------------------
 
 import numpy as np
-<<<<<<< HEAD
 from distarray.six import next
-=======
 
 from itertools import product
-from six import next
->>>>>>> 2aeb0321
 
 from distarray.utils import has_exactly_one
 
