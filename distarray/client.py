# encoding: utf-8

__docformat__ = "restructuredtext en"

#----------------------------------------------------------------------------
#  Copyright (C) 2008  The IPython Development Team
#
#  Distributed under the terms of the BSD License.  The full license is in
#  the file COPYING, distributed as part of this software.
#----------------------------------------------------------------------------

#----------------------------------------------------------------------------
# Imports
#----------------------------------------------------------------------------

import uuid
from itertools import product

import numpy as np
from six import next

from IPython.parallel import Client
from distarray.utils import has_exactly_one

__all__ = ['DistArray', 'Context']


#----------------------------------------------------------------------------
# Code
#----------------------------------------------------------------------------

def process_return_value(subcontext, result_key):
    """Figure out what to return on the Client.

    Parameters
    ----------
    key : string
        Key corresponding to wrapped function's return value.

    Returns
    -------
    A DistArray (if locally all values are DistArray), a None (if
    locally all values are None), or else, pull the result back to the
    client and return it.  If all but one of the pulled values is None,
    return that non-None value only.
    """
    type_key = subcontext._generate_key()
    type_statement = "{} = str(type({}))".format(type_key, result_key)
    subcontext._execute(type_statement)
    result_type_str = subcontext._pull(type_key)

    def is_NoneType(typestring):
        return (typestring == "<type 'NoneType'>" or
                typestring == "<class 'NoneType'>")

    def is_LocalArray(typestring):
        return typestring == "<class 'distarray.local.denselocalarray.DenseLocalArray'>"

    if all(is_LocalArray(r) for r in result_type_str):
        result = DistArray(result_key, subcontext)
    elif all(is_NoneType(r) for r in result_type_str):
        result = None
    else:
        result = subcontext._pull(result_key)
        if has_exactly_one(result):
            result = next(x for x in result if x is not None)

    return result


class Context(object):

    def __init__(self, view=None, targets=None):
        if view is None:
            c = Client()
            self.view = c[:]
        else:
            self.view = view

        all_targets = self.view.targets
        if targets is None:
            self.targets = all_targets
        else:
            self.targets = []
            for target in targets:
                assert target in all_targets, "Engine with id %r not registered" % target
                self.targets.append(target)

        # FIXME: IPython bug #4296: This doesn't work under Python 3
        #with self.view.sync_imports():
        #    import distarray
        self.view.execute("import distarray.local; import distarray.mpiutils")

        self._make_intracomm()
        self._set_engine_rank_mapping()

    def _set_engine_rank_mapping(self):
        # The MPI intracomm referred to by self._comm_key may have a different
        # mapping between IPython engines and MPI ranks than COMM_PRIVATE.  Set
        # self.ranks to this mapping.
        rank = self._generate_key()
        self.view.execute(
                '%s = %s.Get_rank()' % (rank, self._comm_key),
                block=True, targets=self.targets)
        self.target_to_rank = self.view.pull(rank, targets=self.targets).get_dict()

        # ensure consistency
        assert set(self.targets) == set(self.target_to_rank.keys())
        assert set(range(len(self.targets))) == set(self.target_to_rank.values())

    def _make_intracomm(self):
        def get_rank():
            from distarray.mpiutils import COMM_PRIVATE
            return COMM_PRIVATE.Get_rank()

        # get a mapping of IPython engine ID to MPI rank
        rank_map = self.view.apply_async(get_rank).get_dict()
        ranks = [ rank_map[engine] for engine in self.targets ]

        # self.view's engines must encompass all ranks in the MPI communicator,
        # i.e., everything in rank_map.values().
        def get_size():
            from distarray.mpiutils import COMM_PRIVATE
            return COMM_PRIVATE.Get_size()

        comm_size = self.view.apply_async(get_size).get()[0]
        if set(rank_map.values()) != set(range(comm_size)):
            raise ValueError('Engines in view must encompass all MPI ranks.')

        # create a new communicator with the subset of engines note that
        # MPI_Comm_create must be called on all engines, not just those
        # involved in the new communicator.
        self._comm_key = self._generate_key()
        self.view.execute(
            '%s = distarray.mpiutils.create_comm_with_list(%s)' % (self._comm_key, ranks),
            block=True
        )

    def _generate_key(self):
        uid = uuid.uuid4()
        return '__distarray_%s' % uid.hex

    def _key_and_push(self, *values):
        keys = [self._generate_key() for value in values]
        self._push(dict(zip(keys, values)))
        return tuple(keys)

    def _execute(self, lines, targets=None):
        if targets is None:
            targets = self.targets
        return self.view.execute(lines,targets=targets,block=True)

    def _push(self, d, targets=None):
        if targets is None:
            targets = self.targets
        return self.view.push(d,targets=targets,block=True)

    def _pull(self, k, targets=None):
        if targets is None:
            targets = self.targets
        return self.view.pull(k,targets=targets,block=True)

    def _execute0(self, lines):
        return self.view.execute(lines,targets=self.targets[0],block=True)

    def _push0(self, d):
        return self.view.push(d,targets=self.targets[0],block=True)

    def _pull0(self, k):
        return self.view.pull(k,targets=self.targets[0],block=True)

    def zeros(self, shape, dtype=float, dist={0:'b'}, grid_shape=None):
        keys = self._key_and_push(shape, dtype, dist, grid_shape)
        da_key = self._generate_key()
        subs = (da_key,) + keys + (self._comm_key,)
        self._execute(
            '%s = distarray.local.zeros(%s, %s, %s, %s, %s)' % subs
        )
        return DistArray(da_key, self)

    def ones(self, shape, dtype=float, dist={0:'b'}, grid_shape=None):
        keys = self._key_and_push(shape, dtype, dist, grid_shape)
        da_key = self._generate_key()
        subs = (da_key,) + keys + (self._comm_key,)
        self._execute(
            '%s = distarray.local.ones(%s, %s, %s, %s, %s)' % subs
        )
        return DistArray(da_key, self)

    def empty(self, shape, dtype=float, dist={0:'b'}, grid_shape=None):
        keys = self._key_and_push(shape, dtype, dist, grid_shape)
        da_key = self._generate_key()
        subs = (da_key,) + keys + (self._comm_key,)
        self._execute(
            '%s = distarray.local.empty(%s, %s, %s, %s, %s)' % subs
        )
        return DistArray(da_key, self)

    def save(self, filename, da):
        """
        Save a distributed array to files in the ``.dnpy`` format.

        Parameters
        ----------
        filename : str
            Prefix for filename used by each engine.  Each engine will save a
            file named ``<filename>_<comm_rank>.dnpy``.
        da : DistArray
            Array to save to files.

        """
        subs = self._key_and_push(filename) + (da.key,)
        self._execute(
            'distarray.local.save(%s, %s)' % subs
        )

    def load(self, filename):
        """
        Load a distributed array from ``.dnpy`` files.

        Parameters
        ----------
        filename : str
            Prefix used for the file saved by each engine.  Each engine will
            load a file named ``<filename>_<comm_rank>.dnpy``.

        Returns
        -------
        result : DistArray
            A DistArray encapsulating the file loaded on each engine.

        """
        da_key = self._generate_key()
        subs = (da_key, filename, self._comm_key)
        self._execute(
            '%s = distarray.local.load("%s", comm=%s)' % subs
        )
        return DistArray(da_key, self)

<<<<<<< HEAD
    def save_hdf5(self, filename, da, dataset='buffer'):
        """
        Save a DistArray to a dataset in an ``.hdf5`` file.

        Parameters
        ----------
        filename : str
            Name of file to write to.
        da : DistArray
            Array to save to a file.
        dataset : str, optional
            The dataset to save the DistArray to (the default is 'buffer').

        """
        try:
            # this is just an early check,
            # h5py isn't necessary until the local call on the engines
            import h5py
        except ImportError:
            errmsg = "An MPI-enabled h5py must be available to use save_hdf5."
            raise ImportError(errsg)

        subs = self._key_and_push(filename) + (da.key,) + \
               self._key_and_push(dataset)
        self._execute(
            'distarray.local.save_hdf5(%s, %s, %s)' % subs
        )

    def load_hdf5(self, filename, dataset='buffer'):
        """
        Load a DistArray from a dataset in an ``.hdf5`` file.

        Parameters
        ----------
        filename : str
            Filename to load.
        dataset : str, optional
            The dataset to load the DistArray from (the default is 'buffer').

        Returns
        -------
        result : DistArray
            A DistArray encapsulating the file loaded.

        """
        try:
            import h5py
        except ImportError:
            errmsg = "An MPI-enabled h5py must be available to use load_hdf5."
            raise ImportError(errsg)

        fp = h5py.File(filename, "r")
        da = self.fromndarray(fp[dataset])
        return da

    def fromndarray(self, arr):
        keys = self._key_and_push(arr.shape, arr.dtype)
        arr_key = self._generate_key()
        new_key = self._generate_key()
        self.view.scatter(arr_key, arr, targets=self.targets, block=True)
        subs = (new_key,) + keys + (arr_key,)
        self._execute(
            '%s = distarray.LocalArray(%s,dtype=%s,buf=%s)' % subs
        )
        return DistArray(new_key, self)
=======
    def fromndarray(self, arr, dist={0: 'b'}, grid_shape=None):
        """Convert an ndarray to a distarray."""
        out = self.empty(arr.shape, dtype=arr.dtype, dist=dist,
                         grid_shape=grid_shape)
        for index, value in np.ndenumerate(arr):
            out[index] = value
        return out
>>>>>>> 41d8b682

    fromarray = fromndarray

    def fromfunction(self, function, shape, **kwargs):
        func_key = self._generate_key()
        self.view.push_function({func_key:function},targets=self.targets,block=True)
        keys = self._key_and_push(shape, kwargs)
        new_key = self._generate_key()
        subs = (new_key,func_key) + keys
        self._execute('%s = distarray.local.fromfunction(%s,%s,**%s)' % subs)
        return DistArray(new_key, self)

    def negative(self, a, *args, **kwargs):
        return unary_proxy(self, a, 'negative', *args, **kwargs)
    def absolute(self, a, *args, **kwargs):
        return unary_proxy(self, a, 'absolute', *args, **kwargs)
    def rint(self, a, *args, **kwargs):
        return unary_proxy(self, a, 'rint', *args, **kwargs)
    def sign(self, a, *args, **kwargs):
        return unary_proxy(self, a, 'sign', *args, **kwargs)
    def conjugate(self, a, *args, **kwargs):
        return unary_proxy(self, a, 'conjugate', *args, **kwargs)
    def exp(self, a, *args, **kwargs):
        return unary_proxy(self, a, 'exp', *args, **kwargs)
    def log(self, a, *args, **kwargs):
        return unary_proxy(self, a, 'log', *args, **kwargs)
    def expm1(self, a, *args, **kwargs):
        return unary_proxy(self, a, 'expm1', *args, **kwargs)
    def log1p(self, a, *args, **kwargs):
        return unary_proxy(self, a, 'log1p', *args, **kwargs)
    def log10(self, a, *args, **kwargs):
        return unary_proxy(self, a, 'log10', *args, **kwargs)
    def sqrt(self, a, *args, **kwargs):
        return unary_proxy(self, a, 'sqrt', *args, **kwargs)
    def square(self, a, *args, **kwargs):
        return unary_proxy(self, a, 'square', *args, **kwargs)
    def reciprocal(self, a, *args, **kwargs):
        return unary_proxy(self, a, 'reciprocal', *args, **kwargs)
    def sin(self, a, *args, **kwargs):
        return unary_proxy(self, a, 'sin', *args, **kwargs)
    def cos(self, a, *args, **kwargs):
        return unary_proxy(self, a, 'cos', *args, **kwargs)
    def tan(self, a, *args, **kwargs):
        return unary_proxy(self, a, 'tan', *args, **kwargs)
    def arcsin(self, a, *args, **kwargs):
        return unary_proxy(self, a, 'arcsin', *args, **kwargs)
    def arccos(self, a, *args, **kwargs):
        return unary_proxy(self, a, 'arccos', *args, **kwargs)
    def arctan(self, a, *args, **kwargs):
        return unary_proxy(self, a, 'arctan', *args, **kwargs)
    def sinh(self, a, *args, **kwargs):
        return unary_proxy(self, a, 'sinh', *args, **kwargs)
    def cosh(self, a, *args, **kwargs):
        return unary_proxy(self, a, 'cosh', *args, **kwargs)
    def tanh(self, a, *args, **kwargs):
        return unary_proxy(self, a, 'tanh', *args, **kwargs)
    def arcsinh(self, a, *args, **kwargs):
        return unary_proxy(self, a, 'arcsinh', *args, **kwargs)
    def arccosh(self, a, *args, **kwargs):
        return unary_proxy(self, a, 'arccosh', *args, **kwargs)
    def arctanh(self, a, *args, **kwargs):
        return unary_proxy(self, a, 'arctanh', *args, **kwargs)
    def invert(self, a, *args, **kwargs):
        return unary_proxy(self, a, 'invert', *args, **kwargs)

    def add(self, a, b, *args, **kwargs):
        return binary_proxy(self, a, b, 'add', *args, **kwargs)
    def subtract(self, a, b, *args, **kwargs):
        return binary_proxy(self, a, b, 'subtract', *args, **kwargs)
    def multiply(self, a, b, *args, **kwargs):
        return binary_proxy(self, a, b, 'multiply', *args, **kwargs)
    def divide(self, a, b, *args, **kwargs):
        return binary_proxy(self, a, b, 'divide', *args, **kwargs)
    def true_divide(self, a, b, *args, **kwargs):
        return binary_proxy(self, a, b, 'true_divide', *args, **kwargs)
    def floor_divide(self, a, b, *args, **kwargs):
        return binary_proxy(self, a, b, 'floor_divide', *args, **kwargs)
    def power(self, a, b, *args, **kwargs):
        return binary_proxy(self, a, b, 'power', *args, **kwargs)
    def remainder(self, a, b, *args, **kwargs):
        return binary_proxy(self, a, b, 'remainder', *args, **kwargs)
    def fmod(self, a, b, *args, **kwargs):
        return binary_proxy(self, a, b, 'fmod', *args, **kwargs)
    def arctan2(self, a, b, *args, **kwargs):
        return binary_proxy(self, a, b, 'arctan2', *args, **kwargs)
    def hypot(self, a, b, *args, **kwargs):
        return binary_proxy(self, a, b, 'hypot', *args, **kwargs)
    def bitwise_and(self, a, b, *args, **kwargs):
        return binary_proxy(self, a, b, 'bitwise_and', *args, **kwargs)
    def bitwise_or(self, a, b, *args, **kwargs):
        return binary_proxy(self, a, b, 'bitwise_or', *args, **kwargs)
    def bitwise_xor(self, a, b, *args, **kwargs):
        return binary_proxy(self, a, b, 'bitwise_xor', *args, **kwargs)
    def left_shift(self, a, b, *args, **kwargs):
        return binary_proxy(self, a, b, 'left_shift', *args, **kwargs)
    def right_shift(self, a, b, *args, **kwargs):
        return binary_proxy(self, a, b, 'right_shift', *args, **kwargs)

    def mod(self, a, b, *args, **kwargs):
        return binary_proxy(self, a, b, 'mod', *args, **kwargs)
    def rmod(self, a, b, *args, **kwargs):
        return binary_proxy(self, a, b, 'rmod', *args, **kwargs)

    def less(self, a, b, *args, **kwargs):
        return binary_proxy(self, a, b, 'less', *args, **kwargs)
    def less_equal(self, a, b, *args, **kwargs):
        return binary_proxy(self, a, b, 'less_equal', *args, **kwargs)
    def equal(self, a, b, *args, **kwargs):
        return binary_proxy(self, a, b, 'equal', *args, **kwargs)
    def not_equal(self, a, b, *args, **kwargs):
        return binary_proxy(self, a, b, 'not_equal', *args, **kwargs)
    def greater(self, a, b, *args, **kwargs):
        return binary_proxy(self, a, b, 'greater', *args, **kwargs)
    def greater_equal(self, a, b, *args, **kwargs):
        return binary_proxy(self, a, b, 'greater_equal', *args, **kwargs)

def unary_proxy(context, a, meth_name, *args, **kwargs):
    if not isinstance(a, DistArray):
        raise TypeError("This method only works on DistArrays")
    if  context != a.context:
        raise TypeError("distarray context mismatch: " % (context,
                                                          a.context))
    context = a.context
    new_key = context._generate_key()
    if 'casting' in kwargs:
        exec_str = "%s = distarray.local.%s(%s, casting='%s')" % (
                new_key, meth_name, a.key, kwargs['casting'],
                )
    else:
        exec_str = '%s = distarray.local.%s(%s)' % (
                new_key, meth_name, a.key,
                )
    context._execute(exec_str)
    return DistArray(new_key, context)

def binary_proxy(context, a, b, meth_name, *args, **kwargs):
    is_a_dap = isinstance(a, DistArray)
    is_b_dap = isinstance(b, DistArray)
    if is_a_dap and is_b_dap:
        if b.context != a.context:
            raise TypeError("distarray context mismatch: " % (b.context,
                                                              a.context))
        if context != a.context:
            raise TypeError("distarray context mismatch: " % (context,
                                                              a.context))
        a_key = a.key
        b_key = b.key
    elif is_a_dap and np.isscalar(b):
        if context != a.context:
            raise TypeError("distarray context mismatch: " % (context,
                                                              a.context))
        a_key = a.key
        b_key = context._key_and_push(b)[0]
    elif is_b_dap and np.isscalar(a):
        if context != b.context:
            raise TypeError("distarray context mismatch: " % (context,
                                                              b.context))
        a_key = context._key_and_push(a)[0]
        b_key = b.key
    else:
        raise TypeError('only DistArray or scalars are accepted')
    new_key = context._generate_key()

    if 'casting' in kwargs:
        exec_str = "%s = distarray.local.%s(%s,%s, casting='%s')" % (
                new_key, meth_name, a_key, b_key, kwargs['casting'],
                )
    else:
        exec_str = '%s = distarray.local.%s(%s,%s)' % (
                new_key, meth_name, a_key, b_key,
                )

    context._execute(exec_str)
    return DistArray(new_key, context)


class DistArray(object):

    __array_priority__ = 20.0

    def __init__(self, key, context):
        self.key = key
        self.context = context

    def __del__(self):
        self.context._execute('del %s' % self.key)

    def _get_attribute(self, name):
        key = self.context._generate_key()
        self.context._execute0('%s = %s.%s' % (key, self.key, name))
        result = self.context._pull0(key)
        return result

    def __repr__(self):
        s = '<DistArray(shape=%r, targets=%r)>' % \
            (self.shape, self.context.targets)
        return s

    def __getitem__(self, index):
        #TODO: FIXME: major performance improvements possible here,
        # especially for special casese like `index == slice(None)`.
        # This would dramatically improve tondarray's performance.

        if isinstance(index, int) or isinstance(index, slice):
            tuple_index = (index,)
            return self.__getitem__(tuple_index)

        elif isinstance(index, tuple):
            result_key = self.context._generate_key()
            fmt = '%s = %s.checked_getitem(%s)'
            statement = fmt % (result_key, self.key, index)
            self.context._execute(statement)
            result = process_return_value(self.context, result_key)
            if result is None:
                raise IndexError
            else:
                return result

        else:
            raise TypeError("Invalid index type.")

    def __setitem__(self, index, value):
        #TODO: FIXME: major performance improvements possible here.
        # Especially when `index == slice(None)` and value is an
        # ndarray, since for block and cyclic, we can generate slices of
        # `value` and assign to local arrays. This would dramatically
        # improve the fromndarray method's performance.

        if isinstance(index, int) or isinstance(index, slice):
            tuple_index = (index,)
            return self.__setitem__(tuple_index, value)

        elif isinstance(index, tuple):
            result_key = self.context._generate_key()
            fmt = '%s = %s.checked_setitem(%s, %s)'
            statement = fmt % (result_key, self.key, index, value)
            self.context._execute(statement)
            result = process_return_value(self.context, result_key)
            if result is None:
                raise IndexError()

        else:
            raise TypeError("Invalid index type.")

    @property
    def shape(self):
        return self._get_attribute('shape')

    @property
    def size(self):
        return self._get_attribute('size')

    @property
    def dist(self):
        return self._get_attribute('dist')

    @property
    def dtype(self):
        return self._get_attribute('dtype')

    @property
    def grid_shape(self):
        return self._get_attribute('grid_shape')

    @property
    def ndim(self):
        return self._get_attribute('ndim')

    @property
    def nbytes(self):
        return self._get_attribute('nbytes')

    @property
    def item_size(self):
        return self._get_attribute('item_size')

    def tondarray(self):
        """Returns the distributed array as an ndarray."""
        arr = np.empty(self.shape, dtype=self.dtype)
        local_name = self.context._generate_key()
        self.context._execute('%s = %s.copy()' % (local_name, self.key))
        local_arrays = self.context._pull(local_name)
        for local_array in local_arrays:
            maps = (ax_map.global_index for ax_map in local_array.maps)
            for index in product(*maps):
                arr[index] = local_array[index]
        return arr

    toarray = tondarray

    def get_dist_matrix(self):
        key = self.context._generate_key()
        self.context._execute0(
            '%s = %s.get_dist_matrix()' % (key, self.key))
        result = self.context._pull0(key)
        return result

    def fill(self, value):
        value_key = self.context._generate_key()
        self.context._push({value_key:value})
        self.context._execute('%s.fill(%s)' % (self.key, value_key))

    def sum(self, axis=None, dtype=None, out=None):
        keys = self.context._key_and_push(axis, dtype)
        result_key = self.context._generate_key()
        subs = (result_key, self.key) + keys
        self.context._execute('%s = %s.sum(%s,%s)' % subs)
        result = self.context._pull0(result_key)
        return result

    def mean(self, axis=None, dtype=None, out=None):
        keys = self.context._key_and_push(axis, dtype)
        result_key = self.context._generate_key()
        subs = (result_key, self.key) + keys
        self.context._execute('%s = %s.mean(%s,%s)' % subs)
        result = self.context._pull0(result_key)
        return result

    def var(self, axis=None, dtype=None, out=None):
        keys = self.context._key_and_push(axis, dtype)
        result_key = self.context._generate_key()
        subs = (result_key, self.key) + keys
        self.context._execute('%s = %s.var(%s,%s)' % subs)
        result = self.context._pull0(result_key)
        return result

    def std(self, axis=None, dtype=None, out=None):
        keys = self.context._key_and_push(axis, dtype)
        result_key = self.context._generate_key()
        subs = (result_key, self.key) + keys
        self.context._execute('%s = %s.std(%s,%s)' % subs)
        result = self.context._pull0(result_key)
        return result

    def get_localarrays(self):
        key = self.context._generate_key()
        self.context._execute('%s = %s.get_localarray()' % (key, self.key))
        result = self.context._pull(key)
        return result

    def get_localshapes(self):
        key = self.context._generate_key()
        self.context._execute('%s = %s.local_shape' % (key, self.key))
        result = self.context._pull(key)
        return result

    # Binary operators

    def _binary_op_from_ufunc(self, other, func, rop_str=None, *args, **kwargs):
        if hasattr(other, '__array_priority__') and hasattr(other, rop_str):
            if other.__array_priority__ > self.__array_priority__:
                rop = getattr(other, rop_str)
                return rop(self)
        return func(self, other, *args, **kwargs)

    def _rbinary_op_from_ufunc(self, other, func, lop_str, *args, **kwargs):
        if hasattr(other, '__array_priority__') and hasattr(other, lop_str):
            if other.__array_priority__ > self.__array_priority__:
                lop = getattr(other, lop_str)
                return lop(self)
        return func(other, self, *args, **kwargs)

    def __add__(self, other, *args, **kwargs):
        return self._binary_op_from_ufunc(other, self.context.add, '__radd__', *args, **kwargs)

    def __sub__(self, other, *args, **kwargs):
        return self._binary_op_from_ufunc(other, self.context.subtract, '__rsub__', *args, **kwargs)

    def __mul__(self, other, *args, **kwargs):
        return self._binary_op_from_ufunc(other, self.context.multiply, '__rmul__', *args, **kwargs)

    def __div__(self, other, *args, **kwargs):
        return self._binary_op_from_ufunc(other, self.context.divide, '__rdiv__', *args, **kwargs)

    def __truediv__(self, other, *args, **kwargs):
        return self._binary_op_from_ufunc(other, self.context.true_divide, '__rtruediv__', *args, **kwargs)

    def __floordiv__(self, other, *args, **kwargs):
        return self._binary_op_from_ufunc(other, self.context.floor_divide, '__rfloordiv__', *args, **kwargs)

    def __mod__(self, other, *args, **kwargs):
        return self._binary_op_from_ufunc(other, self.context.mod, '__rdiv__', *args, **kwargs)

    def __pow__(self, other, modulo=None, *args, **kwargs):
        return self._binary_op_from_ufunc(other, self.context.power, '__rpower__', *args, **kwargs)

    def __lshift__(self, other, *args, **kwargs):
        return self._binary_op_from_ufunc(other, self.context.left_shift, '__rlshift__', *args, **kwargs)

    def __rshift__(self, other, *args, **kwargs):
        return self._binary_op_from_ufunc(other, self.context.right_shift, '__rrshift__', *args, **kwargs)

    def __and__(self, other, *args, **kwargs):
        return self._binary_op_from_ufunc(other, self.context.bitwise_and, '__rand__', *args, **kwargs)

    def __or__(self, other, *args, **kwargs):
        return self._binary_op_from_ufunc(other, self.context.bitwise_or, '__ror__', *args, **kwargs)

    def __xor__(self, other, *args, **kwargs):
        return self._binary_op_from_ufunc(other, self.context.bitwise_xor, '__rxor__', *args, **kwargs)

    # Binary - right versions

    def __radd__(self, other, *args, **kwargs):
        return self._rbinary_op_from_ufunc(other, self.context.add, '__add__', *args, **kwargs)

    def __rsub__(self, other, *args, **kwargs):
        return self._rbinary_op_from_ufunc(other, self.context.subtract, '__sub__', *args, **kwargs)

    def __rmul__(self, other, *args, **kwargs):
        return self._rbinary_op_from_ufunc(other, self.context.multiply, '__mul__', *args, **kwargs)

    def __rdiv__(self, other, *args, **kwargs):
        return self._rbinary_op_from_ufunc(other, self.context.divide, '__div__', *args, **kwargs)

    def __rtruediv__(self, other, *args, **kwargs):
        return self._rbinary_op_from_ufunc(other, self.context.true_divide, '__truediv__', *args, **kwargs)

    def __rfloordiv__(self, other, *args, **kwargs):
        return self._rbinary_op_from_ufunc(other, self.context.floor_divide, '__floordiv__', *args, **kwargs)

    def __rmod__(self, other, *args, **kwargs):
        return self._rbinary_op_from_ufunc(other, self.context.mod, '__mod__', *args, **kwargs)

    def __rpow__(self, other, modulo=None, *args, **kwargs):
        return self._rbinary_op_from_ufunc(other, self.context.power, '__pow__', *args, **kwargs)

    def __rlshift__(self, other, *args, **kwargs):
        return self._rbinary_op_from_ufunc(other, self.context.left_shift, '__lshift__', *args, **kwargs)

    def __rrshift__(self, other, *args, **kwargs):
        return self._rbinary_op_from_ufunc(other, self.context.right_shift, '__rshift__', *args, **kwargs)

    def __rand__(self, other, *args, **kwargs):
        return self._rbinary_op_from_ufunc(other, self.context.bitwise_and, '__and__', *args, **kwargs)

    def __ror__(self, other, *args, **kwargs):
        return self._rbinary_op_from_ufunc(other, self.context.bitwise_or, '__or__', *args, **kwargs)

    def __rxor__(self, other, *args, **kwargs):
        return self._rbinary_op_from_ufunc(other, self.context.bitwise_xor, '__xor__', *args, **kwargs)

    def __neg__(self, *args, **kwargs):
        return self.context.negative(self, *args, **kwargs)

    def __pos__(self, *args, **kwargs):
        return self

    def __abs__(self, *args, **kwargs):
        return self.context.abs(self, *args, **kwargs)

    def __invert__(self, *args, **kwargs):
        return self.context.invert(self, *args, **kwargs)

    # Boolean comparisons

    def __lt__(self, other, *args, **kwargs):
        return self._binary_op_from_ufunc(other, self.context.less, '__lt__', *args, **kwargs)

    def __le__(self, other, *args, **kwargs):
        return self._binary_op_from_ufunc(other, self.context.less_equal, '__le__', *args, **kwargs)

    def __eq__(self, other, *args, **kwargs):
        return self._binary_op_from_ufunc(other, self.context.equal, '__eq__', *args, **kwargs)

    def __ne__(self, other, *args, **kwargs):
        return self._binary_op_from_ufunc(other, self.context.not_equal, '__ne__', *args, **kwargs)

    def __gt__(self, other, *args, **kwargs):
        return self._binary_op_from_ufunc(other, self.context.greater, '__gt__', *args, **kwargs)

    def __ge__(self, other, *args, **kwargs):
        return self._binary_op_from_ufunc(other, self.context.greater_equal, '__ge__', *args, **kwargs)<|MERGE_RESOLUTION|>--- conflicted
+++ resolved
@@ -237,7 +237,6 @@
         )
         return DistArray(da_key, self)
 
-<<<<<<< HEAD
     def save_hdf5(self, filename, da, dataset='buffer'):
         """
         Save a DistArray to a dataset in an ``.hdf5`` file.
@@ -293,17 +292,6 @@
         da = self.fromndarray(fp[dataset])
         return da
 
-    def fromndarray(self, arr):
-        keys = self._key_and_push(arr.shape, arr.dtype)
-        arr_key = self._generate_key()
-        new_key = self._generate_key()
-        self.view.scatter(arr_key, arr, targets=self.targets, block=True)
-        subs = (new_key,) + keys + (arr_key,)
-        self._execute(
-            '%s = distarray.LocalArray(%s,dtype=%s,buf=%s)' % subs
-        )
-        return DistArray(new_key, self)
-=======
     def fromndarray(self, arr, dist={0: 'b'}, grid_shape=None):
         """Convert an ndarray to a distarray."""
         out = self.empty(arr.shape, dtype=arr.dtype, dist=dist,
@@ -311,7 +299,6 @@
         for index, value in np.ndenumerate(arr):
             out[index] = value
         return out
->>>>>>> 41d8b682
 
     fromarray = fromndarray
 
