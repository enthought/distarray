--- conflicted
+++ resolved
@@ -71,20 +71,12 @@
 {ddpr_name} = {local_name}.dim_data
 """
 
-<<<<<<< HEAD
-def _make_mdmap_from_local_dimdata(local_name, context):
-    ddpr_name = context._generate_key()
+def _make_distribution_from_dim_data_per_rank(local_name, context):
+    dim_data_name = context._generate_key()
     context._execute(_DIM_DATA_PER_RANK.format(local_name=local_name,
-                                               ddpr_name=ddpr_name))
-    dim_data_per_rank = context._pull(ddpr_name)
+                                               ddpr_name=dim_data_name))
+    dim_data_per_rank = context._pull(dim_data_name)
     return Distribution.from_dim_data_per_rank(context, dim_data_per_rank)
-=======
-def _make_distribution_from_local_dimdata(local_name, context):
-    dim_data_name = context._generate_key()
-    context._execute(_DIMDATAS.format(local_name=local_name, dim_data_name=dim_data_name))
-    dim_datas = context._pull(dim_data_name)
-    return Distribution.from_dim_data(context, dim_datas)
->>>>>>> b30d3ddb
 
 def _get_attribute(context, key, name):
     local_key = context._generate_key()
@@ -125,7 +117,8 @@
         """
         da = cls.__new__(cls)
         da.key = key
-        da.distribution = _make_distribution_from_local_dimdata(key, context)
+        da.distribution = _make_distribution_from_dim_data_per_rank(key,
+                                                                    context)
         da._dtype = _get_attribute(context, key, 'dtype')
         return da
 
