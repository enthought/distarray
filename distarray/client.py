--- conflicted
+++ resolved
@@ -68,519 +68,6 @@
     return result
 
 
-<<<<<<< HEAD
-class Context(object):
-
-    def __init__(self, view=None, targets=None):
-        if view is None:
-            self.client = Client()
-            self.view = self.client[:]
-        else:
-            self.view = view
-            self.client = view.client
-
-        all_targets = self.view.targets
-        if targets is None:
-            self.targets = all_targets
-        else:
-            self.targets = []
-            for target in targets:
-                if target not in all_targets:
-                    raise ValueError("Engine with id %r not registered" % target)
-                else:
-                    self.targets.append(target)
-
-        # FIXME: IPython bug #4296: This doesn't work under Python 3
-        #with self.view.sync_imports():
-        #    import distarray
-        self.view.execute("import distarray.local; import distarray.mpiutils;"
-                          " import numpy")
-
-        self._setup_key_records()
-        self._make_intracomm()
-        self._set_engine_rank_mapping()
-
-    def clear_comm_key(self):
-        """ Delete our internal _comm_key from the engines. """
-        # This could perhaps be called in the __exit__ of a context manager
-        # for the Context. This _comm_key is not otherwise cleaned up by
-        # the methods in this class.
-        if hasattr(self, '_comm_key'):
-            self.delete_engine_key(self._comm_key)
-            self._comm_key = None
-
-    def _set_engine_rank_mapping(self):
-        # The MPI intracomm referred to by self._comm_key may have a different
-        # mapping between IPython engines and MPI ranks than COMM_PRIVATE.  Set
-        # self.ranks to this mapping.
-        rank = self._generate_key()
-        self.view.execute(
-                '%s = %s.Get_rank()' % (rank, self._comm_key),
-                block=True, targets=self.targets)
-        self.target_to_rank = self.view.pull(rank, targets=self.targets).get_dict()
-        self.delete_key(rank)
-
-        # ensure consistency
-        assert set(self.targets) == set(self.target_to_rank.keys())
-        assert set(range(len(self.targets))) == set(self.target_to_rank.values())
-
-    def _make_intracomm(self):
-        def get_rank():
-            from distarray.mpiutils import COMM_PRIVATE
-            return COMM_PRIVATE.Get_rank()
-
-        # get a mapping of IPython engine ID to MPI rank
-        rank_map = self.view.apply_async(get_rank).get_dict()
-        ranks = [ rank_map[engine] for engine in self.targets ]
-
-        # self.view's engines must encompass all ranks in the MPI communicator,
-        # i.e., everything in rank_map.values().
-        def get_size():
-            from distarray.mpiutils import COMM_PRIVATE
-            return COMM_PRIVATE.Get_size()
-
-        comm_size = self.view.apply_async(get_size).get()[0]
-        if set(rank_map.values()) != set(range(comm_size)):
-            raise ValueError('Engines in view must encompass all MPI ranks.')
-
-        # create a new communicator with the subset of engines note that
-        # MPI_Comm_create must be called on all engines, not just those
-        # involved in the new communicator.
-        # NOT saving this key normally so we do not trash it when cleaning up.
-        # At present this is basically being leaked.
-        self._comm_key = self._generate_key_name()
-        self.view.execute(
-            '%s = distarray.mpiutils.create_comm_with_list(%s)' % (self._comm_key, ranks),
-            block=True
-        )
-
-    # Keeping track of the keys that we create on each engine.
-    # This allows us to properly clean up after ourselves.
-    # We store these as a dict, with the key as the key.
-    # The value is the list of engines where the key has been pushed.
-    # We can also find keys on the engines that are *not* tracked.
-    # These should be kept track of better, but we can also delete them.
-
-    def _setup_key_records(self):
-        """ Create a dictionary, keyed by key name, with values as the
-        set of targets the key is sent to.
-        This can be used to properly clean up.
-        """
-        self.key_records = {}
-
-    def _generate_key_name(self):
-        """ Generate a unique name for a key. """
-        uid = uuid.uuid4()
-        key = '__distarray_%s' % uid.hex
-        return key
-
-    def _generate_key(self, targets=None):
-        """ Generate a key name, and record that it will be present
-        on the specified target engines.
-        """
-        if targets is None:
-            targets = self.targets
-        key = self._generate_key_name()
-        self.key_records[key] = targets
-        return key
-
-    def _generate_key0(self):
-        """ Generate a key for only target 0. """
-        return self._generate_key(targets=[self.targets[0]])
-
-    def _key_and_push(self, *values):
-        keys = [self._generate_key() for value in values]
-        self._push(dict(zip(keys, values)))
-        return tuple(keys)
-
-    def delete_key(self, key):
-        """ Delete the key from the engines, and our records. """
-        if key in self.key_records:
-            targets = self.key_records[key]
-            self.delete_engine_key(key, targets)
-            del self.key_records[key]
-        else:
-            raise KeyError('Key %s is not known by Context.' % (key))
-
-    def cleanup_keys(self):
-        """ Delete all the keys we are tracking from the engines.
-        
-        Ideally this should leave no keys remaining on the engines.
-        Any leftovers can be removed via purge_keys().
-        """
-        keys_to_remove = list(self.key_records.keys())
-        for key in keys_to_remove:
-            self.delete_key(key)
-
-    # Methods to directly operate on keys on the engines.
-    # These make no consideration for what keys we *expect* to be there.
-
-    def get_engine_keys(self, targets=None):
-        """ Get the keys that exist on each of the engines, via globals().
-        
-        The return value is a dict, keyed by the key, with the value as
-        a list of engines where the key is present.
-        """
-        if targets is None:
-            targets = self.targets
-        globals_key = self._generate_key()
-        prefix = '__distarray'
-        cmd = '%s = [k for k in globals().keys() if k.startswith("%s")]' % (
-            globals_key, prefix)
-        self._execute(cmd)
-        keylists = self._pull(globals_key)
-        self.delete_key(globals_key)
-        # Convert nested list to dict with key=key, value=list of engines.
-        engine_keys = {}
-        for iengine, keylist in enumerate(keylists):
-            for key in keylist:
-                if key not in engine_keys:
-                    engine_keys[key] = []
-                engine_keys[key].append(self.targets[iengine])
-        return engine_keys
-
-    def clean_engine_keys(self, engine_keys):
-        """ Clean the keys of engine objects to remove things
-        that this Context created for itself internally.
-        (We do not want to delete those keys!)
-        """
-        internal_keys = [self._comm_key]
-        for internal_key in internal_keys:
-            if internal_key in engine_keys:
-                del engine_keys[internal_key]
-    
-    def delete_engine_key(self, key, targets=None):
-        """ Delete the key on the specified engines.
-        No consideration is made of how the Context is aware of the key.
-        """
-        if targets is None:
-            targets = self.targets
-        cmd = 'del %s' % key
-        self._execute(cmd, targets=targets)
-
-    # Cleanup of leftover keys. Normally there should not be any of these.
-
-    def get_leftover_keys(self):
-        """ Get the keys that exist on each of the engines.
-        
-        They are discovered via globals().
-        Keys that the Context created for itself (i.e. _comm_key) are
-        stripped from the result for clarity.
-        The result is a dictionary, keyed by the key, with the value
-        as the list of engine targets where the key exists.
-        """
-        engine_keys = self.get_engine_keys()
-        self.clean_engine_keys(engine_keys)
-        return engine_keys
-
-    def purge_keys(self):
-        """ Delete leftover keys from the engines.
-        Return True if any keys were found, False if not. 
-        
-        This is intended to clean up unexpected keys.
-        """
-        leftover_keys = self.get_leftover_keys()
-        leftovers = (len(leftover_keys) > 0)
-        for key in leftover_keys:
-            print('Leftover key: %s' % (key))
-            targets = leftover_keys[key]
-            self.delete_engine_key(key, targets)
-        return leftovers
-
-    def cleanup_keys_checked(self, check=True):
-        """ Cleanup all the keys on the engines.
-        
-        This first cleans up the keys we expect to exist.
-        It then notices any remaining keys, and cleans those as well.
-        
-        To make it easy to automatically notice orphaned keys,
-        if check is True, then this will raise an assert if there are
-        any unexpected leftover keys.
-        """
-        self.cleanup_keys()
-        are_leftovers = self.purge_keys()
-        if check:
-            assert (are_leftovers == False), 'Should not be any leftover keys.'
-
-    # End of key management routines.
-
-    def _execute(self, lines, targets=None):
-        if targets is None:
-            targets = self.targets
-        return self.view.execute(lines,targets=targets,block=True)
-
-    def _push(self, d, targets=None):
-        if targets is None:
-            targets = self.targets
-        return self.view.push(d,targets=targets,block=True)
-
-    def _pull(self, k, targets=None):
-        if targets is None:
-            targets = self.targets
-        return self.view.pull(k,targets=targets,block=True)
-
-    def _execute0(self, lines):
-        return self.view.execute(lines,targets=self.targets[0],block=True)
-
-    def _push0(self, d):
-        return self.view.push(d,targets=self.targets[0],block=True)
-
-    def _pull0(self, k):
-        return self.view.pull(k,targets=self.targets[0],block=True)
-
-    def zeros(self, shape, dtype=float, dist={0:'b'}, grid_shape=None):
-        keys = self._key_and_push(shape, dtype, dist, grid_shape)
-        da_key = self._generate_key()
-        subs = (da_key,) + keys + (self._comm_key,)
-        self._execute(
-            '%s = distarray.local.zeros(%s, %s, %s, %s, %s)' % subs
-        )
-        return DistArray(da_key, self)
-
-    def ones(self, shape, dtype=float, dist={0:'b'}, grid_shape=None):
-        keys = self._key_and_push(shape, dtype, dist, grid_shape)
-        da_key = self._generate_key()
-        subs = (da_key,) + keys + (self._comm_key,)
-        self._execute(
-            '%s = distarray.local.ones(%s, %s, %s, %s, %s)' % subs
-        )
-        return DistArray(da_key, self)
-
-    def empty(self, shape, dtype=float, dist={0:'b'}, grid_shape=None):
-        keys = self._key_and_push(shape, dtype, dist, grid_shape)
-        da_key = self._generate_key()
-        subs = (da_key,) + keys + (self._comm_key,)
-        self._execute(
-            '%s = distarray.local.empty(%s, %s, %s, %s, %s)' % subs
-        )
-        return DistArray(da_key, self)
-
-    def save(self, filename, da):
-        """
-        Save a distributed array to files in the ``.dnpy`` format.
-
-        Parameters
-        ----------
-        filename : str
-            Prefix for filename used by each engine.  Each engine will save a
-            file named ``<filename>_<comm_rank>.dnpy``.
-        da : DistArray
-            Array to save to files.
-
-        """
-        subs = self._key_and_push(filename) + (da.key,)
-        self._execute(
-            'distarray.local.save(%s, %s)' % subs
-        )
-
-    def load(self, filename):
-        """
-        Load a distributed array from ``.dnpy`` files.
-
-        Parameters
-        ----------
-        filename : str
-            Prefix used for the file saved by each engine.  Each engine will
-            load a file named ``<filename>_<comm_rank>.dnpy``.
-
-        Returns
-        -------
-        result : DistArray
-            A DistArray encapsulating the file loaded on each engine.
-
-        """
-        da_key = self._generate_key()
-        subs = (da_key, filename, self._comm_key)
-        self._execute(
-            '%s = distarray.local.load("%s", comm=%s)' % subs
-        )
-        return DistArray(da_key, self)
-
-    def fromndarray(self, arr, dist={0: 'b'}, grid_shape=None):
-        """Convert an ndarray to a distarray."""
-        out = self.empty(arr.shape, dtype=arr.dtype, dist=dist,
-                         grid_shape=grid_shape)
-        for index, value in np.ndenumerate(arr):
-            out[index] = value
-        return out
-
-    fromarray = fromndarray
-
-    def fromfunction(self, function, shape, **kwargs):
-        func_key = self._generate_key()
-        self.view.push_function({func_key:function},targets=self.targets,block=True)
-        keys = self._key_and_push(shape, kwargs)
-        new_key = self._generate_key()
-        subs = (new_key,func_key) + keys
-        self._execute('%s = distarray.local.fromfunction(%s,%s,**%s)' % subs)
-        return DistArray(new_key, self)
-
-    def negative(self, a, *args, **kwargs):
-        return unary_proxy(self, a, 'negative', *args, **kwargs)
-    def absolute(self, a, *args, **kwargs):
-        return unary_proxy(self, a, 'absolute', *args, **kwargs)
-    def rint(self, a, *args, **kwargs):
-        return unary_proxy(self, a, 'rint', *args, **kwargs)
-    def sign(self, a, *args, **kwargs):
-        return unary_proxy(self, a, 'sign', *args, **kwargs)
-    def conjugate(self, a, *args, **kwargs):
-        return unary_proxy(self, a, 'conjugate', *args, **kwargs)
-    def exp(self, a, *args, **kwargs):
-        return unary_proxy(self, a, 'exp', *args, **kwargs)
-    def log(self, a, *args, **kwargs):
-        return unary_proxy(self, a, 'log', *args, **kwargs)
-    def expm1(self, a, *args, **kwargs):
-        return unary_proxy(self, a, 'expm1', *args, **kwargs)
-    def log1p(self, a, *args, **kwargs):
-        return unary_proxy(self, a, 'log1p', *args, **kwargs)
-    def log10(self, a, *args, **kwargs):
-        return unary_proxy(self, a, 'log10', *args, **kwargs)
-    def sqrt(self, a, *args, **kwargs):
-        return unary_proxy(self, a, 'sqrt', *args, **kwargs)
-    def square(self, a, *args, **kwargs):
-        return unary_proxy(self, a, 'square', *args, **kwargs)
-    def reciprocal(self, a, *args, **kwargs):
-        return unary_proxy(self, a, 'reciprocal', *args, **kwargs)
-    def sin(self, a, *args, **kwargs):
-        return unary_proxy(self, a, 'sin', *args, **kwargs)
-    def cos(self, a, *args, **kwargs):
-        return unary_proxy(self, a, 'cos', *args, **kwargs)
-    def tan(self, a, *args, **kwargs):
-        return unary_proxy(self, a, 'tan', *args, **kwargs)
-    def arcsin(self, a, *args, **kwargs):
-        return unary_proxy(self, a, 'arcsin', *args, **kwargs)
-    def arccos(self, a, *args, **kwargs):
-        return unary_proxy(self, a, 'arccos', *args, **kwargs)
-    def arctan(self, a, *args, **kwargs):
-        return unary_proxy(self, a, 'arctan', *args, **kwargs)
-    def sinh(self, a, *args, **kwargs):
-        return unary_proxy(self, a, 'sinh', *args, **kwargs)
-    def cosh(self, a, *args, **kwargs):
-        return unary_proxy(self, a, 'cosh', *args, **kwargs)
-    def tanh(self, a, *args, **kwargs):
-        return unary_proxy(self, a, 'tanh', *args, **kwargs)
-    def arcsinh(self, a, *args, **kwargs):
-        return unary_proxy(self, a, 'arcsinh', *args, **kwargs)
-    def arccosh(self, a, *args, **kwargs):
-        return unary_proxy(self, a, 'arccosh', *args, **kwargs)
-    def arctanh(self, a, *args, **kwargs):
-        return unary_proxy(self, a, 'arctanh', *args, **kwargs)
-    def invert(self, a, *args, **kwargs):
-        return unary_proxy(self, a, 'invert', *args, **kwargs)
-
-    def add(self, a, b, *args, **kwargs):
-        return binary_proxy(self, a, b, 'add', *args, **kwargs)
-    def subtract(self, a, b, *args, **kwargs):
-        return binary_proxy(self, a, b, 'subtract', *args, **kwargs)
-    def multiply(self, a, b, *args, **kwargs):
-        return binary_proxy(self, a, b, 'multiply', *args, **kwargs)
-    def divide(self, a, b, *args, **kwargs):
-        return binary_proxy(self, a, b, 'divide', *args, **kwargs)
-    def true_divide(self, a, b, *args, **kwargs):
-        return binary_proxy(self, a, b, 'true_divide', *args, **kwargs)
-    def floor_divide(self, a, b, *args, **kwargs):
-        return binary_proxy(self, a, b, 'floor_divide', *args, **kwargs)
-    def power(self, a, b, *args, **kwargs):
-        return binary_proxy(self, a, b, 'power', *args, **kwargs)
-    def remainder(self, a, b, *args, **kwargs):
-        return binary_proxy(self, a, b, 'remainder', *args, **kwargs)
-    def fmod(self, a, b, *args, **kwargs):
-        return binary_proxy(self, a, b, 'fmod', *args, **kwargs)
-    def arctan2(self, a, b, *args, **kwargs):
-        return binary_proxy(self, a, b, 'arctan2', *args, **kwargs)
-    def hypot(self, a, b, *args, **kwargs):
-        return binary_proxy(self, a, b, 'hypot', *args, **kwargs)
-    def bitwise_and(self, a, b, *args, **kwargs):
-        return binary_proxy(self, a, b, 'bitwise_and', *args, **kwargs)
-    def bitwise_or(self, a, b, *args, **kwargs):
-        return binary_proxy(self, a, b, 'bitwise_or', *args, **kwargs)
-    def bitwise_xor(self, a, b, *args, **kwargs):
-        return binary_proxy(self, a, b, 'bitwise_xor', *args, **kwargs)
-    def left_shift(self, a, b, *args, **kwargs):
-        return binary_proxy(self, a, b, 'left_shift', *args, **kwargs)
-    def right_shift(self, a, b, *args, **kwargs):
-        return binary_proxy(self, a, b, 'right_shift', *args, **kwargs)
-
-    def mod(self, a, b, *args, **kwargs):
-        return binary_proxy(self, a, b, 'mod', *args, **kwargs)
-    def rmod(self, a, b, *args, **kwargs):
-        return binary_proxy(self, a, b, 'rmod', *args, **kwargs)
-
-    def less(self, a, b, *args, **kwargs):
-        return binary_proxy(self, a, b, 'less', *args, **kwargs)
-    def less_equal(self, a, b, *args, **kwargs):
-        return binary_proxy(self, a, b, 'less_equal', *args, **kwargs)
-    def equal(self, a, b, *args, **kwargs):
-        return binary_proxy(self, a, b, 'equal', *args, **kwargs)
-    def not_equal(self, a, b, *args, **kwargs):
-        return binary_proxy(self, a, b, 'not_equal', *args, **kwargs)
-    def greater(self, a, b, *args, **kwargs):
-        return binary_proxy(self, a, b, 'greater', *args, **kwargs)
-    def greater_equal(self, a, b, *args, **kwargs):
-        return binary_proxy(self, a, b, 'greater_equal', *args, **kwargs)
-
-def unary_proxy(context, a, meth_name, *args, **kwargs):
-    if not isinstance(a, DistArray):
-        raise TypeError("This method only works on DistArrays")
-    if  context != a.context:
-        raise TypeError("distarray context mismatch: " % (context,
-                                                          a.context))
-    context = a.context
-    new_key = context._generate_key()
-    if 'casting' in kwargs:
-        exec_str = "%s = distarray.local.%s(%s, casting='%s')" % (
-                new_key, meth_name, a.key, kwargs['casting'],
-                )
-    else:
-        exec_str = '%s = distarray.local.%s(%s)' % (
-                new_key, meth_name, a.key,
-                )
-    context._execute(exec_str)
-    return DistArray(new_key, context)
-
-def binary_proxy(context, a, b, meth_name, *args, **kwargs):
-    is_a_dap = isinstance(a, DistArray)
-    is_b_dap = isinstance(b, DistArray)
-    if is_a_dap and is_b_dap:
-        if b.context != a.context:
-            raise TypeError("distarray context mismatch: " % (b.context,
-                                                              a.context))
-        if context != a.context:
-            raise TypeError("distarray context mismatch: " % (context,
-                                                              a.context))
-        a_key = a.key
-        b_key = b.key
-    elif is_a_dap and np.isscalar(b):
-        if context != a.context:
-            raise TypeError("distarray context mismatch: " % (context,
-                                                              a.context))
-        a_key = a.key
-        b_key = context._key_and_push(b)[0]
-    elif is_b_dap and np.isscalar(a):
-        if context != b.context:
-            raise TypeError("distarray context mismatch: " % (context,
-                                                              b.context))
-        a_key = context._key_and_push(a)[0]
-        b_key = b.key
-    else:
-        raise TypeError('only DistArray or scalars are accepted')
-    new_key = context._generate_key()
-
-    if 'casting' in kwargs:
-        exec_str = "%s = distarray.local.%s(%s,%s, casting='%s')" % (
-                new_key, meth_name, a_key, b_key, kwargs['casting'],
-                )
-    else:
-        exec_str = '%s = distarray.local.%s(%s,%s)' % (
-                new_key, meth_name, a_key, b_key,
-                )
-
-    context._execute(exec_str)
-    return DistArray(new_key, context)
-
-
-=======
->>>>>>> 45c72a06
 class DistArray(object):
 
     __array_priority__ = 20.0
