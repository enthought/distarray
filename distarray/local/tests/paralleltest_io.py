import tempfile
import os
import numpy

from numpy.testing import assert_allclose, assert_equal
<<<<<<< HEAD
from distarray.local import (LocalArray, save, load, save_hdf5, load_hdf5,
                             load_npy)
from distarray.testing import (comm_null_passes, MpiTestCase, import_or_skip,
                               temp_filepath)
=======

from distarray.local import LocalArray, save, load, save_hdf5, load_hdf5
from distarray.testing import MpiTestCase, import_or_skip, temp_filepath
>>>>>>> 62ce553f


class TestDnpyFileIO(MpiTestCase):

    def setUp(self):
        self.larr0 = LocalArray((7,), comm=self.comm)
        self.output_path = temp_filepath(extension='.dnpy')

    def tearDown(self):
        if os.path.exists(self.output_path):
            os.remove(self.output_path)

    def test_flat_file_save_with_filename(self):
        save(self.output_path, self.larr0)

        with open(self.output_path, 'rb') as fp:
            magic = fp.read(6)

        self.assertTrue(magic == b'\x93DARRY')

    def test_flat_file_save_with_file_object(self):
        with open(self.output_path, 'wb') as fp:
            save(fp, self.larr0)

        with open(self.output_path, 'rb') as fp:
            magic = fp.read(6)

        self.assertTrue(magic == b'\x93DARRY')

    def test_flat_file_save_load_with_filename(self):
        save(self.output_path, self.larr0)
        larr1 = load(self.output_path, comm=self.comm)
        self.assertTrue(isinstance(larr1, LocalArray))
        assert_allclose(self.larr0, larr1)

    def test_flat_file_save_load_with_file_object(self):
        save(self.output_path, self.larr0)
        with open(self.output_path, 'rb') as fp:
            larr1 = load(fp, comm=self.comm)
        self.assertTrue(isinstance(larr1, LocalArray))
        assert_allclose(self.larr0, larr1)


bn_test_data = [
        ({'size': 2,
          'dist_type': 'b',
          'proc_grid_rank': 0,
          'proc_grid_size': 2,
          'start': 0,
          'stop': 1,
         },
         {'size': 10,
          'dist_type': 'n',
         }),
        ({'size': 2,
          'dist_type': 'b',
          'proc_grid_rank': 1,
          'proc_grid_size': 2,
          'start': 1,
          'stop': 2,
         },
         {'size': 10,
          'dist_type': 'n',
         })
     ]

nc_test_data = [
        ({'size': 10,
          'dist_type': 'n',
         },
         {'size': 2,
          'dist_type': 'c',
          'proc_grid_rank': 0,
          'proc_grid_size': 2,
          'start': 0,
         },),

        ({'size': 10,
          'dist_type': 'n',
         },
         {'size': 2,
          'dist_type': 'c',
          'proc_grid_rank': 1,
          'proc_grid_size': 2,
          'start': 1,
         },)
     ]

u_test_data = [
        # Note: indices must be in increasing order
        #       (restiction of h5py / HDF5)

        ({'size': 20,
          'dist_type': 'u',
          'proc_grid_rank': 0,
          'proc_grid_size': 2,
          'indices': [0, 3, 4, 6, 8, 10, 13, 15, 18],
         },),
        ({'size': 20,
          'dist_type': 'u',
          'proc_grid_rank': 1,
          'proc_grid_size': 2,
          'indices': [1, 2, 5, 7, 9, 11, 12, 14, 16, 17, 19],
         },)
    ]


class TestNpyFileIO(MpiTestCase):

    def get_comm_size(self):
        return 2

    @comm_null_passes
    def test_load_bn(self):

        output_dir = tempfile.gettempdir()
        filename = 'localarray_npy_load_test_bn.npy'
        output_path = os.path.join(output_dir, filename)

        dim_datas = bn_test_data
        expected = numpy.arange(20).reshape(2, 10)

        if self.comm.Get_rank() == 0:
            numpy.save(output_path, expected)
        self.comm.Barrier()

        try:
            la = load_npy(output_path, dim_datas[self.comm.Get_rank()],
                          comm=self.comm)
            assert_equal(la, expected[numpy.newaxis, self.comm.Get_rank()])
        finally:
            if self.comm.Get_rank() == 0:
                if os.path.exists(output_path):
                    os.remove(output_path)

    @comm_null_passes
    def test_load_nc(self):

        output_dir = tempfile.gettempdir()
        filename = 'localarray_npy_load_test_nc.npy'
        output_path = os.path.join(output_dir, filename)

        dim_datas = nc_test_data
        expected = numpy.arange(20).reshape(2, 10)
        expected_slices = [(slice(None), slice(0, None, 2)),
                           (slice(None), slice(1, None, 2))]

        if self.comm.Get_rank() == 0:
            numpy.save(output_path, expected)
        self.comm.Barrier()

        rank = self.comm.Get_rank()
        try:
            la = load_npy(output_path, dim_datas[rank], comm=self.comm)
            assert_equal(la, expected[expected_slices[rank]])
        finally:
            if self.comm.Get_rank() == 0:
                if os.path.exists(output_path):
                    os.remove(output_path)

    @comm_null_passes
    def test_load_u(self):

        output_dir = tempfile.gettempdir()
        filename = 'localarray_npy_load_test_u.npy'
        output_path = os.path.join(output_dir, filename)

        dim_datas = u_test_data
        expected = numpy.arange(20)
        expected_indices = [dd[0]['indices'] for dd in dim_datas]

        if self.comm.Get_rank() == 0:
            numpy.save(output_path, expected)
        self.comm.Barrier()

        rank = self.comm.Get_rank()
        try:
            la = load_npy(output_path, dim_datas[rank], comm=self.comm)
            assert_equal(la, expected[expected_indices[rank]])
        finally:
            if self.comm.Get_rank() == 0:
                if os.path.exists(output_path):
                    os.remove(output_path)


class TestHDF5FileIO(MpiTestCase):

    @classmethod
    def get_comm_size(cls):
        return 2

    def test_save(self):
        h5py = import_or_skip('h5py')

        key = "data"
        larr0 = LocalArray((51,), comm=self.comm)
        output_dir = tempfile.gettempdir()
        filename = 'localarray_hdf5_save_test.hdf5'
        output_path = os.path.join(output_dir, filename)
        try:
            save_hdf5(output_path, larr0, key=key, mode='w')

            if self.comm.Get_rank() == 0:
                with h5py.File(output_path, 'r') as fp:
                    self.assertTrue("data" in fp)
        finally:
            if self.comm.Get_rank() == 0:
                if os.path.exists(output_path):
                    os.remove(output_path)

    def test_load_bn(self):
        h5py = import_or_skip('h5py')

        output_dir = tempfile.gettempdir()
        filename = 'localarray_hdf5_load_test_bn.hdf5'
        output_path = os.path.join(output_dir, filename)

        dim_datas = bn_test_data
        expected = numpy.arange(20).reshape(2, 10)

        if self.comm.Get_rank() == 0:
            with h5py.File(output_path, 'w') as fp:
                fp["load_test"] = expected
        self.comm.Barrier() # wait until file exists

        try:
            la = load_hdf5(output_path, dim_datas[self.comm.Get_rank()],
                           key="load_test", comm=self.comm)
            with h5py.File(output_path, 'r') as fp:
                assert_equal(la, expected[numpy.newaxis, self.comm.Get_rank()])
        finally:
            if self.comm.Get_rank() == 0:
                if os.path.exists(output_path):
                    os.remove(output_path)

    def test_load_nc(self):
        h5py = import_or_skip('h5py')

        output_dir = tempfile.gettempdir()
        filename = 'localarray_hdf5_load_test_nc.hdf5'
        output_path = os.path.join(output_dir, filename)

        dim_datas = nc_test_data
        expected = numpy.arange(20).reshape(2, 10)
        expected_slices = [(slice(None), slice(0, None, 2)),
                           (slice(None), slice(1, None, 2))]

        if self.comm.Get_rank() == 0:
            with h5py.File(output_path, 'w') as fp:
                fp["load_test"] = expected
        self.comm.Barrier() # wait until file exists

        try:
            la = load_hdf5(output_path, dim_datas[self.comm.Get_rank()],
                           key="load_test", comm=self.comm)
            with h5py.File(output_path, 'r') as fp:
                expected_slice = expected_slices[self.comm.Get_rank()]
                assert_equal(la, expected[expected_slice])
        finally:
            if self.comm.Get_rank() == 0:
                if os.path.exists(output_path):
                    os.remove(output_path)

    def test_load_u(self):
        h5py = import_or_skip('h5py')

        output_dir = tempfile.gettempdir()
        filename = 'localarray_hdf5_load_test_u.hdf5'
        output_path = os.path.join(output_dir, filename)

        dim_datas = u_test_data
        expected = numpy.arange(20)
        expected_indices = [dd[0]['indices'] for dd in dim_datas]

        if self.comm.Get_rank() == 0:
            with h5py.File(output_path, 'w') as fp:
                fp["load_test"] = expected
        self.comm.Barrier() # wait until file exists

        try:
            rank = self.comm.Get_rank()
            la = load_hdf5(output_path, dim_datas[rank],
                           key="load_test", comm=self.comm)
            with h5py.File(output_path, 'r') as fp:
                expected_index = expected_indices[rank]
                assert_equal(la, expected[expected_index])
        finally:
            if self.comm.Get_rank() == 0:
                if os.path.exists(output_path):
                    os.remove(output_path)<|MERGE_RESOLUTION|>--- conflicted
+++ resolved
@@ -3,16 +3,9 @@
 import numpy
 
 from numpy.testing import assert_allclose, assert_equal
-<<<<<<< HEAD
 from distarray.local import (LocalArray, save, load, save_hdf5, load_hdf5,
                              load_npy)
-from distarray.testing import (comm_null_passes, MpiTestCase, import_or_skip,
-                               temp_filepath)
-=======
-
-from distarray.local import LocalArray, save, load, save_hdf5, load_hdf5
 from distarray.testing import MpiTestCase, import_or_skip, temp_filepath
->>>>>>> 62ce553f
 
 
 class TestDnpyFileIO(MpiTestCase):
@@ -122,10 +115,10 @@
 
 class TestNpyFileIO(MpiTestCase):
 
+    @classmethod
     def get_comm_size(self):
         return 2
 
-    @comm_null_passes
     def test_load_bn(self):
 
         output_dir = tempfile.gettempdir()
@@ -148,7 +141,6 @@
                 if os.path.exists(output_path):
                     os.remove(output_path)
 
-    @comm_null_passes
     def test_load_nc(self):
 
         output_dir = tempfile.gettempdir()
@@ -173,7 +165,6 @@
                 if os.path.exists(output_path):
                     os.remove(output_path)
 
-    @comm_null_passes
     def test_load_u(self):
 
         output_dir = tempfile.gettempdir()
