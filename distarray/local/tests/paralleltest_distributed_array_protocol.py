# encoding: utf-8
# ---------------------------------------------------------------------------
#  Copyright (C) 2008-2014, IPython Development Team and Enthought, Inc.
#  Distributed under the terms of the BSD License.  See COPYING.rst.
# ---------------------------------------------------------------------------

import unittest
import numpy as np
from numpy.testing import assert_array_equal

from distarray.externals import six
import distarray.local
from distarray.local.localarray import LocalArray
from distarray.local.maps import Distribution
from distarray.testing import MpiTestCase, CommNullPasser, validate_distbuffer


@six.add_metaclass(CommNullPasser)
class DapRoundTripEqualityMixin(object):

    """Mixin for running round-trip tests on DAP exports.

    NOTE: Dimensions with the 'n' dist_type are currently translated to 'b' on
    export, so these tests would not pass for LocalArrays with 'n' distributed
    dimensions.

    Overload `setUp` and add a `self.larr` LocalArray to run this test suite
    on.
    """

    def assert_round_trip_equality(self, larr):
        self.assertEqual(larr.dist, self.larr.dist)
        self.assertEqual(larr.global_shape, self.larr.global_shape)
        self.assertEqual(larr.ndim, self.larr.ndim)
        self.assertEqual(larr.global_size, self.larr.global_size)
        self.assertEqual(larr.comm_size, self.larr.comm_size)
        self.assertEqual(larr.comm_rank, self.larr.comm_rank)
        self.assertEqual(larr.cart_coords, self.larr.cart_coords)
        self.assertEqual(larr.grid_shape, self.larr.grid_shape)
        self.assertEqual(len(larr.distribution), len(self.larr.distribution))
        self.assertEqual(larr.local_shape, self.larr.local_shape)
        self.assertEqual(larr.ndarray.shape, self.larr.ndarray.shape)
        self.assertEqual(larr.ndarray.dtype, self.larr.ndarray.dtype)
        assert_array_equal(larr.ndarray, self.larr.ndarray)

    def test_round_trip_equality_from_object(self):
        larr = LocalArray.from_distarray(self.larr, comm=self.comm)
        self.assert_round_trip_equality(larr)

    def test_round_trip_equality_from_dict(self):
<<<<<<< HEAD
        larr = LocalArray.from_distarray(self.larr.__distarray__(),
                                         comm=self.comm)
        self.assert_round_trip_equality(larr)
=======
        larr = distarray.local.LocalArray.from_distarray(
            self.larr.__distarray__(), comm=self.comm)
        self.assertEqual(larr.global_shape, self.larr.global_shape)
        self.assertEqual(larr.dist, self.larr.dist)
        self.assertEqual(larr.grid_shape, self.larr.grid_shape)
        self.assertEqual(larr.comm_size, self.larr.comm_size)
        self.assertEqual(larr.comm.Get_topo(), self.larr.comm.Get_topo())
        self.assertEqual(len(larr.maps), len(self.larr.maps))
        self.assertEqual(larr.local_shape, self.larr.local_shape)
        self.assertEqual(larr.ndarray.shape, self.larr.ndarray.shape)
        self.assertEqual(larr.ndarray.dtype, self.larr.ndarray.dtype)
        assert_array_equal(larr.ndarray, self.larr.ndarray)
>>>>>>> acf928ca


@six.add_metaclass(CommNullPasser)
class DapValidatorMixin(object):

    """Mixin for running the DAP validator and testing elements.

    Overload `setUp` and add a `self.larr` LocalArray to run this test suite
    on.
    """

    def test_with_validator(self):
        validate_distbuffer(self.larr.__distarray__())

    def test_round_trip_elements(self):
        larr = LocalArray.from_distarray(self.larr, comm=self.comm)
        if self.comm.Get_rank() == 0:
            idx = (0,) * larr.ndarray.ndim
            larr.ndarray[idx] = 99
        assert_array_equal(larr.ndarray, self.larr.ndarray)


class TestDapBasic(DapValidatorMixin, MpiTestCase):

    def setUp(self):
        d = Distribution.from_shape((16, 16), grid_shape=(4, 1),
                                    comm=self.comm)
        self.larr = LocalArray(d)


class TestDapUint(DapValidatorMixin, MpiTestCase):

    def setUp(self):
        d = Distribution.from_shape((16, 16), grid_shape=(4, 1),
                                    comm=self.comm)
        self.larr = LocalArray(d, dtype='uint8', buf=None)


class TestDapComplex(DapValidatorMixin, MpiTestCase):

    def setUp(self):
        d = Distribution.from_shape((16, 16), grid_shape=(4, 1),
                                    comm=self.comm)
        self.larr = LocalArray(d, dtype='complex128', buf=None)


class TestDapExplicitNoDist0(DapValidatorMixin, MpiTestCase):

    def setUp(self):
        d = Distribution.from_shape((16, 16), dist={0: 'b', 1: 'n'},
                                    grid_shape=(4, 1), comm=self.comm)
        self.larr = LocalArray(d)


class TestDapExplicitNoDist1(DapValidatorMixin, MpiTestCase):

    def setUp(self):
        d = Distribution.from_shape((30, 60), dist={0: 'n', 1: 'b'},
                                    grid_shape=(1, 4), comm=self.comm)
        self.larr = LocalArray(d)


class TestDapTwoDistDims(DapRoundTripEqualityMixin, DapValidatorMixin,
                         MpiTestCase):

    def setUp(self):
        d = Distribution.from_shape((53, 77), dist={0: 'b', 1: 'b'},
                                    grid_shape=(2, 2), comm=self.comm)
        self.larr = LocalArray(d)


class TestDapThreeBlockDims(DapRoundTripEqualityMixin, DapValidatorMixin,
                            MpiTestCase):

    comm_size = 12

    def setUp(self):
        d = Distribution.from_shape((53, 77, 99),
                                    dist={0: 'b', 1: 'b', 2: 'b'},
                                    grid_shape=(2, 2, 3), comm=self.comm)
        self.larr = LocalArray(d)


class TestDapCyclicDim(DapValidatorMixin, MpiTestCase):

    def setUp(self):
        d = Distribution.from_shape((53, 77), dist={0: 'c'},
                                    grid_shape=(4, 1), comm=self.comm)
        self.larr = LocalArray(d)


class TestDapCyclicBlock(DapRoundTripEqualityMixin, DapValidatorMixin,
                         MpiTestCase):

    def setUp(self):
        d = Distribution.from_shape((53, 77), dist={0: 'c', 1: 'b'},
                                    grid_shape=(2, 2), comm=self.comm)
        self.larr = LocalArray(d)


class TestDapThreeMixedDims(DapValidatorMixin, MpiTestCase):

    def setUp(self):
        d = Distribution.from_shape((53, 77, 99),
                                    dist={0: 'b', 1: 'n', 2: 'c'},
                                    grid_shape=(2, 1, 2), comm=self.comm)
        self.larr = LocalArray(d, dtype='float64')


class TestDapLopsided(DapValidatorMixin, MpiTestCase):

    comm_size = 2

    def setUp(self):
        if self.comm.Get_rank() == 0:
            arr = np.arange(20)
        elif self.comm.Get_rank() == 1:
            arr = np.arange(30)

        d = Distribution.from_shape((50,), dist={0: 'b', 1: 'n'},
                                    grid_shape=(2,), comm=self.comm)

        self.larr = LocalArray(d, dtype='float64', buf=arr)

    def test_values(self):
        if self.comm.Get_rank() == 0:
            assert_array_equal(np.arange(20), self.larr.ndarray)
        elif self.comm.Get_rank() == 1:
            assert_array_equal(np.arange(30), self.larr.ndarray)

        larr = LocalArray.from_distarray(self.larr, comm=self.comm)
        if self.comm.Get_rank() == 0:
            assert_array_equal(np.arange(20), larr.ndarray)
        elif self.comm.Get_rank() == 1:
            assert_array_equal(np.arange(30), larr.ndarray)


if __name__ == '__main__':
    try:
        unittest.main()
    except SystemExit:
        pass<|MERGE_RESOLUTION|>--- conflicted
+++ resolved
@@ -48,24 +48,9 @@
         self.assert_round_trip_equality(larr)
 
     def test_round_trip_equality_from_dict(self):
-<<<<<<< HEAD
         larr = LocalArray.from_distarray(self.larr.__distarray__(),
                                          comm=self.comm)
         self.assert_round_trip_equality(larr)
-=======
-        larr = distarray.local.LocalArray.from_distarray(
-            self.larr.__distarray__(), comm=self.comm)
-        self.assertEqual(larr.global_shape, self.larr.global_shape)
-        self.assertEqual(larr.dist, self.larr.dist)
-        self.assertEqual(larr.grid_shape, self.larr.grid_shape)
-        self.assertEqual(larr.comm_size, self.larr.comm_size)
-        self.assertEqual(larr.comm.Get_topo(), self.larr.comm.Get_topo())
-        self.assertEqual(len(larr.maps), len(self.larr.maps))
-        self.assertEqual(larr.local_shape, self.larr.local_shape)
-        self.assertEqual(larr.ndarray.shape, self.larr.ndarray.shape)
-        self.assertEqual(larr.ndarray.dtype, self.larr.ndarray.dtype)
-        assert_array_equal(larr.ndarray, self.larr.ndarray)
->>>>>>> acf928ca
 
 
 @six.add_metaclass(CommNullPasser)
