--- conflicted
+++ resolved
@@ -18,11 +18,7 @@
 from distarray import cleanup
 from distarray.externals import six
 from distarray.client import DistArray
-<<<<<<< HEAD
-from distarray.client_map import ClientMDMap
-=======
 from distarray.client_map import Distribution
->>>>>>> eabae1c1
 from distarray.ipython_utils import IPythonClient
 
 
