# encoding: utf-8
#----------------------------------------------------------------------------
#  Copyright (C) 2008-2014, IPython Development Team and Enthought, Inc.
#  Distributed under the terms of the BSD License.  See COPYING.rst.
#----------------------------------------------------------------------------


import uuid
from distarray.externals import six
import collections

from IPython.parallel import Client
import numpy

from distarray.client import DistArray


class Context(object):
    '''
    Context objects manage the setup and communication of the worker processes
    for DistArray objects.  A DistArray object has a context, and contexts have
    an MPI intracommunicator that they use to communicate with worker
    processes.

    Typically there is just one context object that uses all processes,
    although it is possible to have more than one context with a different
    selection of engines.

    '''

    def __init__(self, client=None, targets=None):
        self.client = client if client is not None else Client()
        self.view = self.client[:]

        all_targets = self.view.targets
        if targets is None:
            self.targets = all_targets
        else:
            self.targets = []
            for target in targets:
                if target not in all_targets:
                    raise ValueError("Engine with id %r not registered" % target)
                else:
                    self.targets.append(target)

        # FIXME: IPython bug #4296: This doesn't work under Python 3
        #with self.view.sync_imports():
        #    import distarray
        self.view.execute("import distarray.local; "
                          "import distarray.mpiutils; "
                          "import numpy")

        self._setup_key_context()
        self._make_intracomm()
        self._set_engine_rank_mapping()

    def __del__(self):
        """ Clean up keys we have put on the engines. """
        self._cleanup_keys()

    def _cleanup_keys(self):
        """ Delete all the keys we have created from all the engines. """
        self.purge_keys()
        # comm_key is now invalid.
        self._comm_key = None

    def _set_engine_rank_mapping(self):
        # The MPI intracomm referred to by self._comm_key may have a different
        # mapping between IPython engines and MPI ranks than COMM_PRIVATE.  We
        # reorder self.targets so self.targets[i] is the IPython engine ID that
        # corresponds to MPI intracomm rank i.
        rank = self._generate_key()
        self.view.execute(
                '%s = %s.Get_rank()' % (rank, self._comm_key),
                block=True, targets=self.targets)

        # mapping target -> rank, rank -> target.
        target_to_rank = self.view.pull(rank, targets=self.targets).get_dict()
        rank_to_target = {v: k for (k, v) in target_to_rank.items()}

        # ensure consistency
        assert set(self.targets) == set(target_to_rank)
        assert set(range(len(self.targets))) == set(rank_to_target)

        # reorder self.targets so that the targets are in MPI rank order for
        # the intracomm.
        self.targets = [rank_to_target[i] for i in range(len(rank_to_target))]

    def _make_intracomm(self):
        def get_rank():
            from distarray.mpiutils import COMM_PRIVATE
            return COMM_PRIVATE.Get_rank()

        # get a mapping of IPython engine ID to MPI rank
        rank_map = self.view.apply_async(get_rank).get_dict()
        ranks = [ rank_map[engine] for engine in self.targets ]

        # self.view's engines must encompass all ranks in the MPI communicator,
        # i.e., everything in rank_map.values().
        def get_size():
            from distarray.mpiutils import COMM_PRIVATE
            return COMM_PRIVATE.Get_size()

        comm_size = self.view.apply_async(get_size).get()[0]
        if set(rank_map.values()) != set(range(comm_size)):
            raise ValueError('Engines in view must encompass all MPI ranks.')

        # create a new communicator with the subset of engines note that
        # MPI_Comm_create must be called on all engines, not just those
        # involved in the new communicator.
        self._comm_key = self._generate_key()
        self.view.execute(
            '%s = distarray.mpiutils.create_comm_with_list(%s)' % (self._comm_key, ranks),
            block=True
        )

    # Key management routines:

    def _setup_key_context(self):
        """ Generate a unique string for this context.

        This will be included in the names of all keys we create.
        This prefix allows us to delete only keys from this context.
        """
        # Full length seems excessively verbose so use 16 characters.
        uid = uuid.uuid4()
        self.key_context = uid.hex[:16]

    def _key_basename(self):
        """ Get the base name for all keys. """
        return '_distarray_key'

    def _key_prefix(self):
        """ Generate a prefix for a key name for this context. """
        header = self._key_basename() + '_' + self.key_context
        return header

    def _generate_key(self):
        """ Generate a unique key name for this context. """
        uid = uuid.uuid4()
        key = self._key_prefix() + '_' + uid.hex
        return key

    def _key_and_push(self, *values):
        keys = [self._generate_key() for value in values]
        self._push(dict(zip(keys, values)))
        return tuple(keys)

<<<<<<< HEAD
    def _execute(self, lines, targets=None):
        targets = targets or self.targets
        return self.view.execute(lines, targets=targets, block=True)
=======
    def delete_key(self, key):
        """ Delete the specific key from all the engines. """
        cmd = 'del %s' % key
        self._execute(cmd)

    def purge_keys(self, all_other_contexts=False):
        """ Delete keys that this context created from all the engines.

        If all_other_contexts is False (the default), then this
        deletes from the engines all the keys from only this context.
        Otherwise, it deletes all keys from all other contexts.

        """
        basename = self._key_basename()
        prefix = self._key_prefix()
        if all_other_contexts:
            # Delete distarray keys from all contexts except this one.
            cmd = """for k in list(globals().keys()):
                         if (k.startswith('%s')) and (not k.startswith('%s')):
                             del globals()[k]""" % (basename, prefix)
        else:
            # Delete keys only from this context.
            cmd = """for k in list(globals().keys()):
                         if k.startswith('%s'):
                             del globals()[k]""" % (prefix)
        self._execute(cmd)

    def dump_keys(self, all_other_contexts=False):
        """ Return a list of the key names present on the engines.

        If all_other_contexts is False (the default), then this
        returns only the keys for this context.
        Otherwise, it returns the keys for all other contexts.

        The list is a list of tuples (key name, list of targets),
        and is sorted by key name. This is intended to be convenient
        and readable to print out.
        """
        dump_key = self._generate_key()
        cmd = '%s = [k for k in globals().keys() if k.startswith("%s")]' % (
            dump_key, self._key_basename())
        self._execute(cmd)
        keylists = self._pull(dump_key)
        # The values returned by the engines are a nested list,
        # the outer per engine, and the inner listing each key name.
        # Convert to dict with key=key, value=list of targets.
        engine_keys = {}
        prefix = self._key_prefix()
        for iengine, keylist in enumerate(keylists):
            for key in keylist:
                # Limit to the keys we care about.
                if not all_other_contexts:
                    # Skip keys not from this context.
                    if not key.startswith(prefix):
                        continue
                else:
                    # Skip keys from this context.
                    if key.startswith(prefix):
                        continue
                if key not in engine_keys:
                    engine_keys[key] = []
                engine_keys[key].append(self.targets[iengine])
        # Convert to sorted list of tuples (key name, list of targets).
        keylist = []
        for key in sorted(engine_keys.keys()):
            targets = engine_keys[key]
            keylist.append((key, targets))
        return keylist

    # End of key management routines.

    def _execute(self, lines):
        return self.view.execute(lines,targets=self.targets,block=True)
>>>>>>> fc53323a

    def _push(self, d):
        return self.view.push(d,targets=self.targets,block=True)

    def _pull(self, k, targets=None):
        targets = targets or self.targets
        return self.view.pull(k, targets=targets, block=True)

    def _execute0(self, lines):
        return self.view.execute(lines,targets=self.targets[0],block=True)

    def _push0(self, d):
        return self.view.push(d,targets=self.targets[0],block=True)

    def _pull0(self, k):
        return self.view.pull(k,targets=self.targets[0],block=True)

    def zeros(self, shape, dtype=float, dist={0:'b'}, grid_shape=None):
        keys = self._key_and_push(shape, dtype, dist, grid_shape)
        da_key = self._generate_key()
        subs = (da_key,) + keys + (self._comm_key,)
        self._execute(
            '%s = distarray.local.zeros(%s, %s, %s, %s, %s)' % subs
        )
        return DistArray(da_key, self)

    def ones(self, shape, dtype=float, dist={0:'b'}, grid_shape=None):
        keys = self._key_and_push(shape, dtype, dist, grid_shape)
        da_key = self._generate_key()
        subs = (da_key,) + keys + (self._comm_key,)
        self._execute(
            '%s = distarray.local.ones(%s, %s, %s, %s, %s)' % subs
        )
        return DistArray(da_key, self)

    def empty(self, shape, dtype=float, dist={0:'b'}, grid_shape=None):
        keys = self._key_and_push(shape, dtype, dist, grid_shape)
        da_key = self._generate_key()
        subs = (da_key,) + keys + (self._comm_key,)
        self._execute(
            '%s = distarray.local.empty(%s, %s, %s, %s, %s)' % subs
        )
        return DistArray(da_key, self)

    def save_dnpy(self, name, da):
        """
        Save a distributed array to files in the ``.dnpy`` format.

        The ``.dnpy`` file format is a binary format inspired by NumPy's
        ``.npy`` format.  The header of a particular ``.dnpy`` file contains
        information about which portion of a DistArray is saved in it (using
        the metadata outlined in the Distributed Array Protocol), and the data
        portion contains the output of NumPy's `save` function for the local
        array data.  See the module docstring for `distarray.local.format` for
        full details.

        Parameters
        ----------
        name : str or list of str
            If a str, this is used as the prefix for the filename used by each
            engine.  Each engine will save a file named ``<name>_<rank>.dnpy``.
            If a list of str, each engine will use the name at the index
            corresponding to its rank.  An exception is raised if the length of
            this list is not the same as the context's communicator's size.
        da : DistArray
            Array to save to files.

        Raises
        ------
        TypeError
            If `name` is an iterable whose length is different from the
            context's communicator's size.

        See Also
        --------
        load_dnpy : Loading files saved with save_dnpy.

        """
        if isinstance(name, six.string_types):
            subs = self._key_and_push(name) + (da.key, da.key)
            self._execute(
                'distarray.local.save_dnpy(%s + "_" + str(%s.comm_rank) + ".dnpy", %s)' % subs
            )
        elif isinstance(name, collections.Iterable):
            if len(name) != len(self.targets):
                errmsg = "`name` must be the same length as `self.targets`."
                raise TypeError(errmsg)
            subs = self._key_and_push(name) + (da.key, da.key)
            self._execute(
                'distarray.local.save_dnpy(%s[%s.comm_rank], %s)' % subs
            )
        else:
            errmsg = "`name` must be a string or a list."
            raise TypeError(errmsg)


    def load_dnpy(self, name):
        """
        Load a distributed array from ``.dnpy`` files.

        The ``.dnpy`` file format is a binary format inspired by NumPy's
        ``.npy`` format.  The header of a particular ``.dnpy`` file contains
        information about which portion of a DistArray is saved in it (using
        the metadata outlined in the Distributed Array Protocol), and the data
        portion contains the output of NumPy's `save` function for the local
        array data.  See the module docstring for `distarray.local.format` for
        full details.

        Parameters
        ----------
        name : str or list of str
            If a str, this is used as the prefix for the filename used by each
            engine.  Each engine will load a file named ``<name>_<rank>.dnpy``.
            If a list of str, each engine will use the name at the index
            corresponding to its rank.  An exception is raised if the length of
            this list is not the same as the context's communicator's size.

        Returns
        -------
        result : DistArray
            A DistArray encapsulating the file loaded on each engine.

        Raises
        ------
        TypeError
            If `name` is an iterable whose length is different from the
            context's communicator's size.

        See Also
        --------
        save_dnpy : Saving files to load with with load_dnpy.

        """
        da_key = self._generate_key()
        subs = (da_key, name, self._comm_key)

        if isinstance(name, six.string_types):
            subs = (da_key,) + self._key_and_push(name) + (self._comm_key,
                    self._comm_key)
            self._execute(
                '%s = distarray.local.load_dnpy(%s + "_" + str(%s.Get_rank()) + ".dnpy", %s)' % subs
            )
        elif isinstance(name, collections.Iterable):
            if len(name) != len(self.targets):
                errmsg = "`name` must be the same length as `self.targets`."
                raise TypeError(errmsg)
            subs = (da_key,) + self._key_and_push(name) + (self._comm_key,
                    self._comm_key)
            self._execute(
                '%s = distarray.local.load_dnpy(%s[%s.Get_rank()], %s)' % subs
            )
        else:
            errmsg = "`name` must be a string or a list."
            raise TypeError(errmsg)

        return DistArray(da_key, self)

    def save_hdf5(self, filename, da, key='buffer', mode='a'):
        """
        Save a DistArray to a dataset in an ``.hdf5`` file.

        Parameters
        ----------
        filename : str
            Name of file to write to.
        da : DistArray
            Array to save to a file.
        key : str, optional
            The identifier for the group to save the DistArray to (the default
            is 'buffer').
        mode : optional, {'w', 'w-', 'a'}, default 'a'

            ``'w'``
                Create file, truncate if exists
            ``'w-'``
                Create file, fail if exists
            ``'a'``
                Read/write if exists, create otherwise (default)

        """
        try:
            # this is just an early check,
            # h5py isn't necessary until the local call on the engines
            import h5py
        except ImportError:
            errmsg = "An MPI-enabled h5py must be available to use save_hdf5."
            raise ImportError(errmsg)

        subs = (self._key_and_push(filename) + (da.key,) +
                self._key_and_push(key, mode))
        self._execute(
            'distarray.local.save_hdf5(%s, %s, %s, %s)' % subs
        )

    def load_npy(self, filename, dim_data_per_process, grid_shape=None):
        """
        Load a DistArray from a dataset in a ``.npy`` file.

        Parameters
        ----------
        filename : str
            Filename to load.
        dim_data_per_process : iterable of tuples of dict
            A "dim_data" data structure for every process.  Described here:
            https://github.com/enthought/distributed-array-protocol
        grid_shape : tuple of int, optional
            Shape of process grid.

        Returns
        -------
        result : DistArray
            A DistArray encapsulating the file loaded.

        """
        if len(self.targets) != len(dim_data_per_process):
            errmsg = "`dim_data_per_process` must contain a dim_data for every process."
            raise TypeError(errmsg)

        da_key = self._generate_key()
        subs = ((da_key,) + self._key_and_push(filename, dim_data_per_process) +
                (self._comm_key,) + (self._comm_key,))

        self._execute(
            '%s = distarray.local.load_npy(%s, %s[%s.Get_rank()], %s)' % subs
        )

        return DistArray(da_key, self)

    def load_hdf5(self, filename, dim_data_per_process, key='buffer',
                  grid_shape=None):
        """
        Load a DistArray from a dataset in an ``.hdf5`` file.

        Parameters
        ----------
        filename : str
            Filename to load.
        dim_data_per_process : iterable of tuples of dict
            A "dim_data" data structure for every process.  Described here:
            https://github.com/enthought/distributed-array-protocol
        key : str, optional
            The identifier for the group to load the DistArray from (the
            default is 'buffer').
        grid_shape : tuple of int, optional
            Shape of process grid.

        Returns
        -------
        result : DistArray
            A DistArray encapsulating the file loaded.

        """
        try:
            import h5py
        except ImportError:
            errmsg = "An MPI-enabled h5py must be available to use load_hdf5."
            raise ImportError(errmsg)

        if len(self.targets) != len(dim_data_per_process):
            errmsg = "`dim_data_per_process` must contain a dim_data for every process."
            raise TypeError(errmsg)

        da_key = self._generate_key()
        subs = ((da_key,) + self._key_and_push(filename, dim_data_per_process) +
                (self._comm_key,) + self._key_and_push(key) + (self._comm_key,))

        self._execute(
            '%s = distarray.local.load_hdf5(%s, %s[%s.Get_rank()], %s, %s)' % subs
        )

        return DistArray(da_key, self)

    def fromndarray(self, arr, dist={0: 'b'}, grid_shape=None):
        """Convert an ndarray to a distarray."""
        out = self.empty(arr.shape, dtype=arr.dtype, dist=dist,
                         grid_shape=grid_shape)
        for index, value in numpy.ndenumerate(arr):
            out[index] = value
        return out

    fromarray = fromndarray

    def fromfunction(self, function, shape, **kwargs):
        func_key = self._generate_key()
        self.view.push_function({func_key:function},targets=self.targets,block=True)
        keys = self._key_and_push(shape, kwargs)
        new_key = self._generate_key()
        subs = (new_key,func_key) + keys
        self._execute('%s = distarray.local.fromfunction(%s,%s,**%s)' % subs)
        return DistArray(new_key, self)<|MERGE_RESOLUTION|>--- conflicted
+++ resolved
@@ -146,11 +146,6 @@
         self._push(dict(zip(keys, values)))
         return tuple(keys)
 
-<<<<<<< HEAD
-    def _execute(self, lines, targets=None):
-        targets = targets or self.targets
-        return self.view.execute(lines, targets=targets, block=True)
-=======
     def delete_key(self, key):
         """ Delete the specific key from all the engines. """
         cmd = 'del %s' % key
@@ -222,9 +217,9 @@
 
     # End of key management routines.
 
-    def _execute(self, lines):
-        return self.view.execute(lines,targets=self.targets,block=True)
->>>>>>> fc53323a
+    def _execute(self, lines, targets=None):
+        targets = targets or self.targets
+        return self.view.execute(lines, targets=targets, block=True)
 
     def _push(self, d):
         return self.view.push(d,targets=self.targets,block=True)
