"""
Simple runner for `ipcluster start` or `ipcluster stop` on Python 2 or 3, as
appropriate.
"""

from __future__ import print_function

import sys
<<<<<<< HEAD
import six
from time import sleep
=======
from distarray.externals import six
>>>>>>> 56e8d1c9
from subprocess import Popen, PIPE


if six.PY2:
    ipcluster_cmd = 'ipcluster'
elif six.PY3:
    ipcluster_cmd = 'ipcluster3'
else:
    raise NotImplementedError("Not run with Python 2 *or* 3?")


def start(n=4):
    """Convenient way to start an ipcluster for testing.

    Doesn't exit until the ipcluster prints a success message.
    """
    engines = "--engines=MPIEngineSetLauncher"
    cluster = Popen([ipcluster_cmd, 'start', '-n', str(n), engines],
                    stdout=PIPE, stderr=PIPE)

    started = "Engines appear to have started successfully"
    running = "CRITICAL | Cluster is already running with"
    while True:
        line = cluster.stderr.readline().decode()
        if not line:
            break
        print(line, end='')
        if (started in line):
            break
        elif (running in line):
            raise RuntimeError("ipcluster is already running.")


def stop():
    """Convenient way to stop an ipcluster."""
    stopping = Popen([ipcluster_cmd, 'stop'], stdout=PIPE, stderr=PIPE)

    stopped = "Stopping cluster"
    not_running = ("CRITICAL | Could not read pid file, cluster "
                   "is probably not running.")
    while True:
        line = stopping.stderr.readline().decode()
        if not line:
            break
        print(line, end='')
        if (stopped in line) or (not_running in line):
            break


def restart():
    """Convenient way to restart an ipcluster."""
    stop()

    started = False
    while not started:
        sleep(2)
        try:
            start()
        except RuntimeError:
            pass
        else:
            started = True


if __name__ == '__main__':
    cmd = sys.argv[1]
    fn = eval(cmd)<|MERGE_RESOLUTION|>--- conflicted
+++ resolved
@@ -6,12 +6,8 @@
 from __future__ import print_function
 
 import sys
-<<<<<<< HEAD
-import six
+from distarray.externals import six
 from time import sleep
-=======
-from distarray.externals import six
->>>>>>> 56e8d1c9
 from subprocess import Popen, PIPE
 
 
