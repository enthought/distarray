--- conflicted
+++ resolved
@@ -151,16 +151,14 @@
         client_dp = odin.context._pull(dp.key)
         print client_dp
 
-<<<<<<< HEAD
+    def test_call_local(self):
+        dq = call_local(self.da)
+        assert_allclose(dq, 2 * np.pi + 50 + 99)
+
     def test_restricted_targets(self):
         targets = [1, 3]
         de = local_add_num(self.da, 11, targets=targets)
         assert_allclose(de, 2 * np.pi + 11)
-=======
-    def test_call_local(self):
-        dq = call_local(self.da)
-        assert_allclose(dq, 2 * np.pi + 50 + 99)
->>>>>>> 4567d9d7
 
 
 if __name__ == '__main__':
