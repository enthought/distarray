import unittest
import numpy as np
from IPython.parallel import Client
from distarray.client import DistArrayContext


class TestDistArrayContext(unittest.TestCase):

    def setUp(self):
        self.client = Client()
        self.dv = self.client[:]
        if len(self.dv.targets) < 4:
            raise unittest.SkipTest('Must set up a cluster with at least 4 engines running.')

    def test_create_DAC(self):
        '''Can we create a plain vanilla context?'''
        dac = DistArrayContext(self.dv)
        self.assertIs(dac.view, self.dv)

    def test_create_DAC_with_targets(self):
        '''Can we create a context with a subset of engines?'''
<<<<<<< HEAD
        dac = DistArrayContext(self.dv, targets=[0, 1])
        self.assertIs(dac.view, self.dv)


class TestDistArrayProxy(unittest.TestCase):

    def setUp(self):
        self.client = Client()
        self.dv = self.client[:]
        self.dac = DistArrayContext(self.dv)

    def test_set_and_getitem_block_dist(self):
        dap = self.dac.empty((100,), dist={0: 'b'})

        for val in xrange(100):
            dap[val] = val

        for val in xrange(100):
            self.assertEqual(dap[val], val)

    def test_set_and_getitem_cyclic_dist(self):
        dap = self.dac.empty((100,), dist={0: 'c'})

        for val in xrange(100):
            dap[val] = val

        for val in xrange(100):
            self.assertEqual(dap[val], val)

    def test_slice_in_getitem_raises_valueerror(self):
        dap = self.dac.empty((100,), dist={0: 'b'})
        with self.assertRaises(NotImplementedError):
            dap[20:40]

    def test_slice_in_setitem_raises_valueerror(self):
        dap = self.dac.empty((100,), dist={0: 'b'})
        vals = np.random.random(20)
        with self.assertRaises(NotImplementedError):
            dap[20:40] = vals

    @unittest.skip('Slice assignment not yet implemented.')
    def test_slice_size_error(self):
        dap = self.dac.empty((100,), dist={0: 'c'})
        with self.assertRaises(NotImplementedError):
            dap[20:40] = (11, 12)

    def test_get_index_error(self):
        dap = self.dac.empty((100,), dist={0: 'c'})
        with self.assertRaises(IndexError):
            dap[111]

    def test_set_index_error(self):
        dap = self.dac.empty((100,), dist={0: 'c'})
        with self.assertRaises(IndexError):
            dap[111] = 55

    def test_iteration(self):
        dap = self.dac.empty((100,), dist={0: 'c'})
        dap.fill(10)
        for val in dap:
            self.assertEqual(val, 10)


if __name__ == '__main__':
    unittest.main(verbosity=2)
=======
        dac = DistArrayContext(self.dv, targets=[0,1])
        self.assertIs(dac.view, self.dv)

    def testCreateDACwithSubView(self):
        '''Context's view must encompass all ranks in the MPI communicator.'''
        subview = self.client[:1]
        with self.assertRaises(ValueError):
            dac = DistArrayContext(subview)

    def testCreateDACwithTargetsRanks(self):
        '''Check that the target <=> rank mapping is consistent.'''
        targets = [3,2]
        dac = DistArrayContext(self.dv, targets=targets)
        self.assertEqual(set(dac.targets), set(dac.target_to_rank.keys()))
        self.assertEqual(set(range(len(dac.targets))), set(dac.target_to_rank.values()))
>>>>>>> 3de93359
<|MERGE_RESOLUTION|>--- conflicted
+++ resolved
@@ -19,10 +19,21 @@
 
     def test_create_DAC_with_targets(self):
         '''Can we create a context with a subset of engines?'''
-<<<<<<< HEAD
         dac = DistArrayContext(self.dv, targets=[0, 1])
         self.assertIs(dac.view, self.dv)
 
+    def testCreateDACwithSubView(self):
+        '''Context's view must encompass all ranks in the MPI communicator.'''
+        subview = self.client[:1]
+        with self.assertRaises(ValueError):
+            dac = DistArrayContext(subview)
+
+    def testCreateDACwithTargetsRanks(self):
+        '''Check that the target <=> rank mapping is consistent.'''
+        targets = [3,2]
+        dac = DistArrayContext(self.dv, targets=targets)
+        self.assertEqual(set(dac.targets), set(dac.target_to_rank.keys()))
+        self.assertEqual(set(range(len(dac.targets))), set(dac.target_to_rank.values()))
 
 class TestDistArrayProxy(unittest.TestCase):
 
@@ -84,21 +95,4 @@
 
 
 if __name__ == '__main__':
-    unittest.main(verbosity=2)
-=======
-        dac = DistArrayContext(self.dv, targets=[0,1])
-        self.assertIs(dac.view, self.dv)
-
-    def testCreateDACwithSubView(self):
-        '''Context's view must encompass all ranks in the MPI communicator.'''
-        subview = self.client[:1]
-        with self.assertRaises(ValueError):
-            dac = DistArrayContext(subview)
-
-    def testCreateDACwithTargetsRanks(self):
-        '''Check that the target <=> rank mapping is consistent.'''
-        targets = [3,2]
-        dac = DistArrayContext(self.dv, targets=targets)
-        self.assertEqual(set(dac.targets), set(dac.target_to_rank.keys()))
-        self.assertEqual(set(range(len(dac.targets))), set(dac.target_to_rank.values()))
->>>>>>> 3de93359
+    unittest.main(verbosity=2)