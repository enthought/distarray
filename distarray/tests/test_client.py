"""
Tests for distarray.client

Many of these tests require a 4-engine cluster to be running locally.
"""


import unittest
import numpy as np
from IPython.parallel import Client
from distarray.client import DistArrayContext


class TestDistArrayContext(unittest.TestCase):

    def setUp(self):
        self.client = Client()
        self.dv = self.client[:]
        if len(self.dv.targets) < 4:
            raise unittest.SkipTest('Must set up a cluster with at least 4 engines running.')

    def test_create_DAC(self):
        '''Can we create a plain vanilla context?'''
        dac = DistArrayContext(self.dv)
        self.assertIs(dac.view, self.dv)

    def test_create_DAC_with_targets(self):
        '''Can we create a context with a subset of engines?'''
        dac = DistArrayContext(self.dv, targets=[0, 1])
        self.assertIs(dac.view, self.dv)

    def test_create_DAC_with_sub_view(self):
        '''Context's view must encompass all ranks in the MPI communicator.'''
        subview = self.client[:1]
        with self.assertRaises(ValueError):
            dac = DistArrayContext(subview)

<<<<<<< HEAD
=======
    def testCreateDACwithTargetsRanks(self):
        '''Check that the target <=> rank mapping is consistent.'''
        targets = [3,2]
        dac = DistArrayContext(self.dv, targets=targets)
        self.assertEqual(set(dac.targets), set(dac.target_to_rank.keys()))
        self.assertEqual(set(range(len(dac.targets))), set(dac.target_to_rank.values()))
>>>>>>> ae62b065

class TestDistArrayProxy(unittest.TestCase):

    def setUp(self):
        self.client = Client()
        self.dv = self.client[:]
        self.dac = DistArrayContext(self.dv)

    def test_set_and_getitem_block_dist(self):
        dap = self.dac.empty((100,), dist={0: 'b'})

        for val in xrange(100):
            dap[val] = val

        for val in xrange(100):
            self.assertEqual(dap[val], val)

    def test_set_and_getitem_cyclic_dist(self):
        dap = self.dac.empty((100,), dist={0: 'c'})

        for val in xrange(100):
            dap[val] = val

        for val in xrange(100):
            self.assertEqual(dap[val], val)

<<<<<<< HEAD
    def test_slice_block_dist(self):
        dap = self.dac.empty((100,), dist={0: 'b'})
        vals = np.random.random(20)
        dap[20:40] = vals
        np.testing.assert_allclose(np.array(dap[20:40]), vals)

    def test_slice_set_to_scalar_block_dist(self):
        dap = self.dac.empty((100,), dist={0: 'b'})
        val = 55
        dap[20:40] = val
        np.testing.assert_allclose(np.array(dap[20:40]), val)

    def test_slice_cyclic_dist(self):
        dap = self.dac.empty((100,), dist={0: 'c'})
        vals = np.random.random(20)
        dap[20:40] = vals
        np.testing.assert_allclose(np.array(dap[20:40]), vals)

    def test_slice_set_to_scalar_cyclic_dist(self):
        dap = self.dac.empty((100,), dist={0: 'c'})
        val = 55
        dap[20:40] = val
        np.testing.assert_allclose(np.array(dap[20:40]), val)

    def test_slice_size_error(self):
        dap = self.dac.empty((100,), dist={0: 'c'})
        self.assertRaises(ValueError, dap.__setitem__, slice(20, 40), (11, 12))

    def test_get_index_error(self):
        dap = self.dac.empty((100,), dist={0: 'c'})
        self.assertRaises(IndexError, dap.__getitem__, 111)

    def test_set_index_error(self):
        dap = self.dac.empty((100,), dist={0: 'c'})
        self.assertRaises(IndexError, dap.__setitem__, 111, 55)

    def test_iteration(self):
        dap = self.dac.empty((100,), dist={0: 'c'})
        vals = range(100)
        dap[:] = vals
        i = 0
        for val in dap:
            self.assertEqual(val, i)
            i += 1
=======
    def test_slice_in_getitem_raises_valueerror(self):
        dap = self.dac.empty((100,), dist={0: 'b'})
        with self.assertRaises(NotImplementedError):
            dap[20:40]

    def test_slice_in_setitem_raises_valueerror(self):
        dap = self.dac.empty((100,), dist={0: 'b'})
        vals = np.random.random(20)
        with self.assertRaises(NotImplementedError):
            dap[20:40] = vals

    @unittest.skip('Slice assignment not yet implemented.')
    def test_slice_size_error(self):
        dap = self.dac.empty((100,), dist={0: 'c'})
        with self.assertRaises(NotImplementedError):
            dap[20:40] = (11, 12)

    def test_get_index_error(self):
        dap = self.dac.empty((100,), dist={0: 'c'})
        with self.assertRaises(IndexError):
            dap[111]

    def test_set_index_error(self):
        dap = self.dac.empty((100,), dist={0: 'c'})
        with self.assertRaises(IndexError):
            dap[111] = 55

    def test_iteration(self):
        dap = self.dac.empty((100,), dist={0: 'c'})
        dap.fill(10)
        for val in dap:
            self.assertEqual(val, 10)

    def test_owner_rank(self):
        dap = self.dac.empty((100,), dist={0: 'b'})
        self.assertEqual(dap.owner_rank(10), 0)
        self.assertEqual(dap.owner_rank(30), 1)
        self.assertEqual(dap.owner_rank(60), 2)
        self.assertEqual(dap.owner_rank(80), 3)
>>>>>>> ae62b065


if __name__ == '__main__':
    unittest.main(verbosity=2)<|MERGE_RESOLUTION|>--- conflicted
+++ resolved
@@ -32,18 +32,17 @@
     def test_create_DAC_with_sub_view(self):
         '''Context's view must encompass all ranks in the MPI communicator.'''
         subview = self.client[:1]
+        if not set(subview.targets) < set(self.dv.targets):
+            raise unittest.SkipTest('Must set up a cluster with at least 2 engines running.')
         with self.assertRaises(ValueError):
-            dac = DistArrayContext(subview)
+            DistArrayContext(subview)
 
-<<<<<<< HEAD
-=======
-    def testCreateDACwithTargetsRanks(self):
+    def test_create_DAC_with_targets_ranks(self):
         '''Check that the target <=> rank mapping is consistent.'''
         targets = [3,2]
         dac = DistArrayContext(self.dv, targets=targets)
         self.assertEqual(set(dac.targets), set(dac.target_to_rank.keys()))
         self.assertEqual(set(range(len(dac.targets))), set(dac.target_to_rank.values()))
->>>>>>> ae62b065
 
 class TestDistArrayProxy(unittest.TestCase):
 
@@ -70,52 +69,6 @@
         for val in xrange(100):
             self.assertEqual(dap[val], val)
 
-<<<<<<< HEAD
-    def test_slice_block_dist(self):
-        dap = self.dac.empty((100,), dist={0: 'b'})
-        vals = np.random.random(20)
-        dap[20:40] = vals
-        np.testing.assert_allclose(np.array(dap[20:40]), vals)
-
-    def test_slice_set_to_scalar_block_dist(self):
-        dap = self.dac.empty((100,), dist={0: 'b'})
-        val = 55
-        dap[20:40] = val
-        np.testing.assert_allclose(np.array(dap[20:40]), val)
-
-    def test_slice_cyclic_dist(self):
-        dap = self.dac.empty((100,), dist={0: 'c'})
-        vals = np.random.random(20)
-        dap[20:40] = vals
-        np.testing.assert_allclose(np.array(dap[20:40]), vals)
-
-    def test_slice_set_to_scalar_cyclic_dist(self):
-        dap = self.dac.empty((100,), dist={0: 'c'})
-        val = 55
-        dap[20:40] = val
-        np.testing.assert_allclose(np.array(dap[20:40]), val)
-
-    def test_slice_size_error(self):
-        dap = self.dac.empty((100,), dist={0: 'c'})
-        self.assertRaises(ValueError, dap.__setitem__, slice(20, 40), (11, 12))
-
-    def test_get_index_error(self):
-        dap = self.dac.empty((100,), dist={0: 'c'})
-        self.assertRaises(IndexError, dap.__getitem__, 111)
-
-    def test_set_index_error(self):
-        dap = self.dac.empty((100,), dist={0: 'c'})
-        self.assertRaises(IndexError, dap.__setitem__, 111, 55)
-
-    def test_iteration(self):
-        dap = self.dac.empty((100,), dist={0: 'c'})
-        vals = range(100)
-        dap[:] = vals
-        i = 0
-        for val in dap:
-            self.assertEqual(val, i)
-            i += 1
-=======
     def test_slice_in_getitem_raises_valueerror(self):
         dap = self.dac.empty((100,), dist={0: 'b'})
         with self.assertRaises(NotImplementedError):
@@ -155,7 +108,6 @@
         self.assertEqual(dap.owner_rank(30), 1)
         self.assertEqual(dap.owner_rank(60), 2)
         self.assertEqual(dap.owner_rank(80), 3)
->>>>>>> ae62b065
 
 
 if __name__ == '__main__':
