# encoding: utf-8
# ---------------------------------------------------------------------------
#  Copyright (C) 2008-2014, IPython Development Team and Enthought, Inc.
#  Distributed under the terms of the BSD License.  See COPYING.rst.
# ---------------------------------------------------------------------------

"""
Tests for distarray's client-side API.

Many of these tests require a 4-engine cluster to be running locally.  The
engines should be launched with MPI, using the MPIEngineSetLauncher.

"""

import unittest

import numpy
from numpy.testing import assert_array_equal, assert_allclose

from distarray.externals.six.moves import range
from distarray.client import DistArray
from distarray.client_map import Distribution
from distarray.context import Context


class TestDistArray(unittest.TestCase):

    def setUp(self):
        self.dac = Context()

    def tearDown(self):
        self.dac.close()

    def test_set_and_getitem_block_dist(self):
        size = 10
        dap = self.dac.empty((size,), dist={0: 'b'})

        for val in range(size):
            dap[val] = val

        for val in range(size):
            self.assertEqual(dap[val], val)

    def test_set_and_getitem_nd_block_dist(self):
        size = 5
        dap = self.dac.empty((size, size), dist={0: 'b', 1: 'b'})

        for row in range(size):
            for col in range(size):
                val = size*row + col
                dap[row, col] = val

        for row in range(size):
            for col in range(size):
                val = size*row + col
                self.assertEqual(dap[row, col], val)

    def test_set_and_getitem_cyclic_dist(self):
        size = 10
        dap = self.dac.empty((size,), dist={0: 'c'})

        for val in range(size):
            dap[val] = val

        for val in range(size):
            self.assertEqual(dap[val], val)

    def test_get_index_error(self):
        dap = self.dac.empty((10,), dist={0: 'c'})
        with self.assertRaises(IndexError):
            dap[11]

    def test_set_index_error(self):
        dap = self.dac.empty((10,), dist={0: 'c'})
        with self.assertRaises(IndexError):
            dap[11] = 55

    def test_iteration(self):
        size = 10
        dap = self.dac.empty((size,), dist={0: 'c'})
        dap.fill(10)
        for val in dap:
            self.assertEqual(val, 10)

    def test_tondarray(self):
        dap = self.dac.empty((3, 3))
        ndarr = numpy.arange(9).reshape(3, 3)
        for (i, j), val in numpy.ndenumerate(ndarr):
            dap[i, j] = ndarr[i, j]
        numpy.testing.assert_array_equal(dap.tondarray(), ndarr)

    def test_global_tolocal_bug(self):
        # gh-issue #154
        dap = self.dac.zeros((3, 3), dist=('n', 'b'))
        ndarr = numpy.zeros((3, 3))
        numpy.testing.assert_array_equal(dap.tondarray(), ndarr)


class TestDistArrayCreationFromGlobalDimData(unittest.TestCase):

    def setUp(self):
        self.context = Context()

    def tearDown(self):
        self.context.close()

    def test_from_global_dim_data_irregular_block(self):
        global_size = 10
        bounds = (0, 2, 3, 4, 10)
        glb_dim_data = (
                {'dist_type': 'b',
                    'bounds': bounds},
                )
        distarr = self.context.from_global_dim_data(glb_dim_data)
        for i in range(global_size):
            distarr[i] = i

    def test_from_global_dim_data_1d(self):
        total_size = 40
        list_of_indices = [
                [29, 38, 18, 19, 11, 33, 10, 1, 22, 25],
                [5, 15, 34, 12, 16, 24, 23, 39, 6, 36],
                [0, 7, 27, 4, 32, 37, 21, 26, 9, 17],
                [35, 14, 20, 13, 3, 30, 2, 8, 28, 31],
                ]
        glb_dim_data = (
                {'dist_type': 'u',
                    'indices': list_of_indices,
                    },
                )
        distarr = self.context.from_global_dim_data(glb_dim_data)
        for i in range(total_size):
            distarr[i] = i
        localarrays = distarr.get_localarrays()
        for i, arr in enumerate(localarrays):
            assert_allclose(arr, list_of_indices[i])

    def test_from_global_dim_data_bu(self):
        rows = 9
        row_break_point = rows // 2
        cols = 10
        col_indices = numpy.random.permutation(range(cols))
        col_break_point = len(col_indices) // 3
        indices = [col_indices[:col_break_point], col_indices[col_break_point:]]
        glb_dim_data = (
                {
                    'dist_type': 'b',
                    'bounds': (0, row_break_point, rows)
                },
                {
                    'dist_type': 'u',
                    'indices' : indices
                },
            )
        distarr = self.context.from_global_dim_data(glb_dim_data)
        for i in range(rows):
            for j in range(cols):
                distarr[i, j] = i*cols + j

    def test_from_global_dim_data_bc(self):
        """ Test creation of a block-cyclic array. """
        rows, cols = 5, 9
        global_dim_data = (
                # dim 0
                {
                    'dist_type': 'c',
                    'proc_grid_size': 2,
                    'size': rows,
                    'block_size': 2,
                },
                # dim 1
                {
                    'dist_type': 'c',
                    'proc_grid_size': 2,
                    'size': cols,
                    'block_size': 2,
                },)
        distarr = self.context.from_global_dim_data(global_dim_data)
        for i in range(rows):
            for j in range(cols):
                distarr[i, j] = i*cols + j
        las = distarr.get_localarrays()
        local_shapes = [la.local_shape for la in las]
        self.assertSequenceEqual(local_shapes, [(3,5), (3,4), (2,5), (2,4)])

    def test_from_global_dim_data_uu(self):
        rows = 6
        cols = 20
        row_ixs = numpy.random.permutation(range(rows))
        col_ixs = numpy.random.permutation(range(cols))
        row_indices = [row_ixs[:rows//2], row_ixs[rows//2:]]
        col_indices = [col_ixs[:cols//4], col_ixs[cols//4:]]
        glb_dim_data = (
                {'dist_type': 'u',
                    'indices': row_indices},
                {'dist_type': 'u',
                    'indices' : col_indices},
                )
        distarr = self.context.from_global_dim_data(glb_dim_data)
        for i in range(rows):
            for j in range(cols):
                distarr[i, j] = i*cols + j

    def test_global_dim_data_local_dim_data_equivalence(self):
        rows, cols = 5, 9
        glb_dim_data = (
                {'dist_type': 'c',
                 'block_size': 2,
                 'size': rows,
                 'proc_grid_size': 2,
                 },
                {'dist_type': 'c',
                 'block_size': 2,
                 'proc_grid_size': 2,
                 'size': cols,
                 },
                )
<<<<<<< HEAD
        mdmap = Distribution(self.context, glb_dim_data)
        actual = mdmap.get_dim_data_per_rank()
=======
        distribution = Distribution(self.context, glb_dim_data)
        actual = distribution.get_local_dim_datas()
>>>>>>> b30d3ddb

        expected = [
            ({'block_size': 2,
              'dist_type': 'c',
              'proc_grid_rank': 0,
              'proc_grid_size': 2,
              'size': rows,
              'start': 0},
             {'block_size': 2,
              'dist_type': 'c',
              'proc_grid_rank': 0,
              'proc_grid_size': 2,
              'size': cols,
              'start': 0}),
            ({'block_size': 2,
              'dist_type': 'c',
              'proc_grid_rank': 0,
              'proc_grid_size': 2,
              'size': rows,
              'start': 0},
             {'block_size': 2,
              'dist_type': 'c',
              'proc_grid_rank': 1,
              'proc_grid_size': 2,
              'size': cols,
              'start': 2}),
            ({'block_size': 2,
              'dist_type': 'c',
              'proc_grid_rank': 1,
              'proc_grid_size': 2,
              'size': rows,
              'start': 2},
             {'block_size': 2,
              'dist_type': 'c',
              'proc_grid_rank': 0,
              'proc_grid_size': 2,
              'size': cols,
              'start': 0}),
            ({'block_size': 2,
              'dist_type': 'c',
              'proc_grid_rank': 1,
              'proc_grid_size': 2,
              'size': rows,
              'start': 2},
             {'block_size': 2,
              'dist_type': 'c',
              'proc_grid_rank': 1,
              'proc_grid_size': 2,
              'size': cols,
              'start': 2}),
        ]
        self.assertSequenceEqual(actual, expected)

    def test_irregular_block_assignment(self):
        global_shape = (5, 9)
        global_dim_data = (
                {
                    'dist_type': 'b',
                    'bounds': (0, 5),
                },
                {
                    'dist_type': 'b',
                    'bounds': (0, 2, 6, 7, 9),
                }
            )
        distarr = self.context.from_global_dim_data(global_dim_data)
        for i in range(global_shape[0]):
            for j in range(global_shape[1]):
                distarr[i, j] = i + j


class TestDistArrayCreation(unittest.TestCase):

    """Test distarray creation methods"""

    def setUp(self):
        self.context = Context()

    def tearDown(self):
        self.context.close()

    def test___init__(self):
        shape = (100, 100)
        distribution = Distribution.from_shape(self.context, shape, ('b', 'c'))
        da = DistArray(distribution, dtype=int)
        da.fill(42)
        nda = numpy.empty(shape, dtype=int)
        nda.fill(42)
        assert_array_equal(da.tondarray(), nda)

    def test_zeros(self):
        shape = (16, 16)
        zero_distarray = self.context.zeros(shape)
        zero_ndarray = numpy.zeros(shape)
        assert_array_equal(zero_distarray.tondarray(), zero_ndarray)

    def test_ones(self):
        shape = (16, 16)
        one_distarray = self.context.ones(shape)
        one_ndarray = numpy.ones(shape)
        assert_array_equal(one_distarray.tondarray(), one_ndarray)

    def test_empty(self):
        shape = (16, 16)
        empty_distarray = self.context.empty(shape)
        self.assertEqual(empty_distarray.shape, shape)

    def test_fromndarray(self):
        ndarr = numpy.arange(16).reshape(4, 4)
        distarr = self.context.fromndarray(ndarr)
        for (i, j), val in numpy.ndenumerate(ndarr):
            self.assertEqual(distarr[i, j], ndarr[i, j])

    def test_grid_rank(self):
        # regression test for issue #235
        a = self.context.empty((4, 4, 4), dist=('b', 'n', 'b'),
                               grid_shape=(1, 1, 4))
        self.assertEqual(a.grid_shape, (1, 1, 4))


class TestReduceMethods(unittest.TestCase):
    """Test reduction methods"""

    @classmethod
    def setUpClass(cls):
        cls.context = Context()
        cls.arr = numpy.arange(16).reshape(4, 4)
        cls.darr = cls.context.fromndarray(cls.arr)

    @classmethod
    def tearDownClass(cls):
        cls.context.close()

    def test_sum(self):
        np_sum = self.arr.sum()
        da_sum = self.darr.sum()
        self.assertEqual(da_sum, np_sum)

    def test_sum_dtype(self):
        np_sum = self.arr.sum(dtype=int)
        da_sum = self.darr.sum(dtype=int)
        self.assertEqual(da_sum, np_sum)

    def test_mean(self):
        np_mean = self.arr.mean()
        da_mean = self.darr.mean()
        self.assertEqual(da_mean, np_mean)

    def test_mean_dtype(self):
        np_mean = self.arr.mean(dtype=int)
        da_mean = self.darr.mean(dtype=int)
        self.assertEqual(da_mean, np_mean)

    def test_var(self):
        np_var = self.arr.var()
        da_var = self.darr.var()
        self.assertEqual(da_var, np_var)

    def test_var_dtype(self):
        np_var = self.arr.var(dtype=int)
        da_var = self.darr.var(dtype=int)
        self.assertEqual(da_var, np_var)

    def test_std(self):
        np_std = self.arr.std()
        da_std = self.darr.std()
        self.assertEqual(da_std, np_std)

    def test_std_dtype(self):
        np_std = self.arr.std(dtype=int)
        da_std = self.darr.std(dtype=int)
        self.assertEqual(da_std, np_std)


if __name__ == '__main__':
    unittest.main(verbosity=2)<|MERGE_RESOLUTION|>--- conflicted
+++ resolved
@@ -215,13 +215,8 @@
                  'size': cols,
                  },
                 )
-<<<<<<< HEAD
-        mdmap = Distribution(self.context, glb_dim_data)
-        actual = mdmap.get_dim_data_per_rank()
-=======
         distribution = Distribution(self.context, glb_dim_data)
-        actual = distribution.get_local_dim_datas()
->>>>>>> b30d3ddb
+        actual = distribution.get_dim_data_per_rank()
 
         expected = [
             ({'block_size': 2,
