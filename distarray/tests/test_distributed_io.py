--- conflicted
+++ resolved
@@ -18,25 +18,7 @@
 from distarray.testing import import_or_skip, temp_filepath, IpclusterTestCase
 
 
-<<<<<<< HEAD
-class TestFlatFileIO(unittest.TestCase):
-
-    @classmethod
-    def setUpClass(cls):
-        cls.client = Client()
-        if len(cls.client) < 4:
-            errmsg = 'Must set up a cluster with at least 4 engines running.'
-            raise unittest.SkipTest(errmsg)
-
-    @classmethod
-    def tearDownClass(cls):
-        cls.client.close()
-
-    def tearDown(self):
-        self.client.clear()
-=======
 class TestFlatFileIO(IpclusterTestCase):
->>>>>>> 1b7526d7
 
     def test_save_load_with_filenames(self):
         dac = Context(self.client)
@@ -70,25 +52,7 @@
                     os.remove(filepath)
 
 
-<<<<<<< HEAD
-class TestHDF5FileIO(unittest.TestCase):
-
-    @classmethod
-    def setUpClass(cls):
-        cls.client = Client()
-        if len(cls.client) < 4:
-            errmsg = 'Must set up a cluster with at least 4 engines running.'
-            raise unittest.SkipTest(errmsg)
-
-    @classmethod
-    def tearDownClass(cls):
-        cls.client.close()
-
-    def tearDown(self):
-        self.client.clear()
-=======
 class TestHDF5FileIO(IpclusterTestCase):
->>>>>>> 1b7526d7
 
     def test_write_block(self):
         h5py = import_or_skip('h5py')
