# encoding: utf-8
# ---------------------------------------------------------------------------
#  Copyright (C) 2008-2014, IPython Development Team and Enthought, Inc.
#  Distributed under the terms of the BSD License.  See COPYING.rst.
# ---------------------------------------------------------------------------

import unittest
from random import randrange

from distarray.externals.six.moves import range

<<<<<<< HEAD
from distarray.dist.context import Context
from distarray.dist import maps
=======
from distarray.testing import ContextTestCase
from distarray.dist import maps as client_map
>>>>>>> 6db35d56


class TestClientMap(ContextTestCase):

    def test_2D_bn(self):
        nrows, ncols = 31, 53
<<<<<<< HEAD
        cm = maps.Distribution.from_shape(self.ctx, (nrows, ncols),
                                          {0: 'b'}, (4, 1))
=======
        cm = client_map.Distribution.from_shape(self.context,
                (nrows, ncols),
                {0: 'b'},
                (4, 1))
>>>>>>> 6db35d56
        chunksize = (nrows // 4) + 1
        for _ in range(100):
            r, c = randrange(nrows), randrange(ncols)
            rank = r // chunksize
            self.assertSequenceEqual(cm.owning_ranks((r,c)), [rank])

    def test_2D_bb(self):
        nrows, ncols = 3, 5
        nprocs_per_dim = 2
<<<<<<< HEAD
        cm = maps.Distribution.from_shape(self.ctx, (nrows, ncols), ('b', 'b'),
                                          (nprocs_per_dim, nprocs_per_dim))
=======
        cm = client_map.Distribution.from_shape(
                self.context, (nrows, ncols), ('b', 'b'),
                (nprocs_per_dim, nprocs_per_dim))
>>>>>>> 6db35d56
        row_chunks = nrows // nprocs_per_dim + 1
        col_chunks = ncols // nprocs_per_dim + 1
        for r in range(nrows):
            for c in range(ncols):
                rank = (r // row_chunks) * nprocs_per_dim + (c // col_chunks)
                actual = cm.owning_ranks((r,c))
                self.assertSequenceEqual(actual, [rank])

    def test_2D_cc(self):
        nrows, ncols = 3, 5
        nprocs_per_dim = 2
<<<<<<< HEAD
        cm = maps.Distribution.from_shape(self.ctx, (nrows, ncols), ('c', 'c'),
                                          (nprocs_per_dim, nprocs_per_dim))
=======
        cm = client_map.Distribution.from_shape(
                self.context, (nrows, ncols), ('c', 'c'),
                (nprocs_per_dim, nprocs_per_dim))
>>>>>>> 6db35d56
        for r in range(nrows):
            for c in range(ncols):
                rank = (r % nprocs_per_dim) * nprocs_per_dim + (c % nprocs_per_dim)
                actual = cm.owning_ranks((r,c))
                self.assertSequenceEqual(actual, [rank])

    def test_is_compatible(self):
        nr, nc, nd = 10**5, 10**6, 10**4

<<<<<<< HEAD
        cm0 = maps.Distribution.from_shape(self.ctx, (nr, nc, nd),
                                           ('b', 'c', 'n'))
        self.assertTrue(cm0.is_compatible(cm0))

        cm1 = maps.Distribution.from_shape(self.ctx, (nr, nc, nd),
                                           ('b', 'c', 'n'))
=======
        cm0 = client_map.Distribution.from_shape(
                 self.context, (nr, nc, nd), ('b', 'c', 'n'))
        self.assertTrue(cm0.is_compatible(cm0))

        cm1 = client_map.Distribution.from_shape(
                 self.context, (nr, nc, nd), ('b', 'c', 'n'))
>>>>>>> 6db35d56
        self.assertTrue(cm1.is_compatible(cm1))

        self.assertTrue(cm0.is_compatible(cm1))
        self.assertTrue(cm1.is_compatible(cm0))

        nr -= 1; nc -= 1; nd -= 1

<<<<<<< HEAD
        cm2 = maps.Distribution.from_shape(self.ctx, (nr, nc, nd),
                                           ('b', 'c', 'n'))
=======
        cm2 = client_map.Distribution.from_shape(
                 self.context, (nr, nc, nd), ('b', 'c', 'n'))
>>>>>>> 6db35d56

        self.assertFalse(cm1.is_compatible(cm2))
        self.assertFalse(cm2.is_compatible(cm1))

    def test_reduce(self):
        nr, nc, nd = 10**5, 10**6, 10**4

<<<<<<< HEAD
        dist = maps.Distribution.from_shape(
            self.ctx, (nr, nc, nd), ('b', 'c', 'n'), grid_shape=(2, 2, 1))
=======
        dist = client_map.Distribution.from_shape(
                 self.context, (nr, nc, nd), ('b', 'c', 'n'),
                 grid_shape=(2, 2, 1))
>>>>>>> 6db35d56

        new_dist0 = dist.reduce(axes=[0])
        self.assertEqual(new_dist0.dist, ('c', 'n'))
        self.assertSequenceEqual(new_dist0.shape, (nc, nd))
        self.assertEqual(new_dist0.grid_shape, dist.grid_shape[1:])
        self.assertLess(set(new_dist0.targets), set(dist.targets))

        new_dist1 = dist.reduce(axes=[1])
        self.assertEqual(new_dist1.dist, ('b', 'n'))
        self.assertSequenceEqual(new_dist1.shape, (nr, nd))
        self.assertEqual(new_dist1.grid_shape, dist.grid_shape[:1]+dist.grid_shape[2:])
        self.assertLess(set(new_dist1.targets), set(dist.targets))

        new_dist2 = dist.reduce(axes=[2])
        self.assertEqual(new_dist2.dist, ('b', 'c'))
        self.assertSequenceEqual(new_dist2.shape, (nr, nc))
        self.assertEqual(new_dist2.grid_shape, dist.grid_shape[:-1])
        self.assertEqual(set(new_dist2.targets), set(dist.targets))

    def test_reduce_0D(self):
        N = 10**5
<<<<<<< HEAD
        dist = maps.Distribution.from_shape(self.ctx, (N,))
=======
        dist = client_map.Distribution.from_shape(self.context, (N,))
>>>>>>> 6db35d56
        new_dist = dist.reduce(axes=[0])
        self.assertEqual(new_dist.dist, ())
        self.assertSequenceEqual(new_dist.shape, ())
        self.assertEqual(new_dist.grid_shape, ())
        self.assertEqual(set(new_dist.targets), set(dist.targets[:1]))


<<<<<<< HEAD
class TestSlice(unittest.TestCase):

    def setUp(self):
        self.ctx = Context()

    def tearDown(self):
        self.ctx.close()

    def test_from_partial_slice_1d(self):
        d0 = maps.Distribution.from_shape(context=self.ctx, shape=(15,))

        s = (slice(0, 3),)
        d1 = d0.slice(s)

        self.assertEqual(len(d0.maps), len(d1.maps))
        self.assertSequenceEqual(d1.dist, d0.dist)
        self.assertSequenceEqual(d1.targets, [0])
        self.assertSequenceEqual(d1.shape, (3,))

    def test_from_full_slice_1d(self):
        d0 = maps.Distribution.from_shape(context=self.ctx, shape=(15,))

        s = (slice(None),)
        d1 = d0.slice(s)

        self.assertEqual(len(d0.maps), len(d1.maps))
        self.assertSequenceEqual(d1.dist, d0.dist)
        self.assertSequenceEqual(d1.targets, d0.targets)
        self.assertSequenceEqual(d1.maps[0].bounds, d0.maps[0].bounds)

    def test_from_full_slice_2d(self):
        d0 = maps.Distribution.from_shape(context=self.ctx, shape=(15, 20))

        s = (slice(None), slice(None))
        d1 = d0.slice(s)

        self.assertEqual(len(d0.maps), len(d1.maps))
        self.assertSequenceEqual(d1.dist, d0.dist)
        for m0, m1 in zip(d0.maps, d1.maps):
            if m0.dist == 'b':
                self.assertSequenceEqual(m0.bounds, m1.bounds)
        self.assertSequenceEqual(d1.targets, d0.targets)

    def test_from_partial_slice_2d(self):
        d0 = maps.Distribution.from_shape(context=self.ctx, shape=(15, 20))

        s = (slice(3, 7), 4)
        d1 = d0.slice(s)

        self.assertEqual(len(d0.maps)-1, len(d1.maps))
        self.assertSequenceEqual(d1.dist, d0.dist[:-1])
        for m, expected in zip(d1.maps, ([(0, 1), (1, 4)], [(0, 1)])):
            self.assertSequenceEqual(m.bounds, expected)

    def test_full_slice_with_int_2d(self):
        d0 = maps.Distribution.from_shape(context=self.ctx, shape=(15, 20))

        s = (slice(None), 4)
        d1 = d0.slice(s)

        self.assertEqual(len(d0.maps)-1, len(d1.maps))
        self.assertSequenceEqual(d1.dist, d0.dist[:-1])
        self.assertEqual(d1.shape, (15,))
=======
class TestDistributionCreation(ContextTestCase):
    def test_all_n_dist(self):
        distribution = client_map.Distribution.from_shape(self.context,
                                                          shape=(3, 3),
                                                          dist=('n', 'n'))
        self.context.ones(distribution)


if __name__ == '__main__':
    unittest.main(verbosity=2)
>>>>>>> 6db35d56
<|MERGE_RESOLUTION|>--- conflicted
+++ resolved
@@ -9,28 +9,18 @@
 
 from distarray.externals.six.moves import range
 
-<<<<<<< HEAD
-from distarray.dist.context import Context
+from distarray.testing import ContextTestCase
 from distarray.dist import maps
-=======
-from distarray.testing import ContextTestCase
-from distarray.dist import maps as client_map
->>>>>>> 6db35d56
 
 
 class TestClientMap(ContextTestCase):
 
     def test_2D_bn(self):
         nrows, ncols = 31, 53
-<<<<<<< HEAD
-        cm = maps.Distribution.from_shape(self.ctx, (nrows, ncols),
-                                          {0: 'b'}, (4, 1))
-=======
-        cm = client_map.Distribution.from_shape(self.context,
-                (nrows, ncols),
-                {0: 'b'},
-                (4, 1))
->>>>>>> 6db35d56
+        cm = maps.Distribution.from_shape(self.context,
+                                                (nrows, ncols),
+                                                {0: 'b'},
+                                                (4, 1))
         chunksize = (nrows // 4) + 1
         for _ in range(100):
             r, c = randrange(nrows), randrange(ncols)
@@ -40,14 +30,10 @@
     def test_2D_bb(self):
         nrows, ncols = 3, 5
         nprocs_per_dim = 2
-<<<<<<< HEAD
-        cm = maps.Distribution.from_shape(self.ctx, (nrows, ncols), ('b', 'b'),
+        cm = maps.Distribution.from_shape(self.context,
+                                          (nrows, ncols),
+                                          ('b', 'b'),
                                           (nprocs_per_dim, nprocs_per_dim))
-=======
-        cm = client_map.Distribution.from_shape(
-                self.context, (nrows, ncols), ('b', 'b'),
-                (nprocs_per_dim, nprocs_per_dim))
->>>>>>> 6db35d56
         row_chunks = nrows // nprocs_per_dim + 1
         col_chunks = ncols // nprocs_per_dim + 1
         for r in range(nrows):
@@ -59,38 +45,28 @@
     def test_2D_cc(self):
         nrows, ncols = 3, 5
         nprocs_per_dim = 2
-<<<<<<< HEAD
-        cm = maps.Distribution.from_shape(self.ctx, (nrows, ncols), ('c', 'c'),
+        cm = maps.Distribution.from_shape(self.context,
+                                          (nrows, ncols),
+                                          ('c', 'c'),
                                           (nprocs_per_dim, nprocs_per_dim))
-=======
-        cm = client_map.Distribution.from_shape(
-                self.context, (nrows, ncols), ('c', 'c'),
-                (nprocs_per_dim, nprocs_per_dim))
->>>>>>> 6db35d56
         for r in range(nrows):
             for c in range(ncols):
-                rank = (r % nprocs_per_dim) * nprocs_per_dim + (c % nprocs_per_dim)
+                rank = ((r % nprocs_per_dim) * nprocs_per_dim
+                        + (c % nprocs_per_dim))
                 actual = cm.owning_ranks((r,c))
                 self.assertSequenceEqual(actual, [rank])
 
     def test_is_compatible(self):
         nr, nc, nd = 10**5, 10**6, 10**4
 
-<<<<<<< HEAD
-        cm0 = maps.Distribution.from_shape(self.ctx, (nr, nc, nd),
+        cm0 = maps.Distribution.from_shape(self.context,
+                                           (nr, nc, nd),
                                            ('b', 'c', 'n'))
         self.assertTrue(cm0.is_compatible(cm0))
 
-        cm1 = maps.Distribution.from_shape(self.ctx, (nr, nc, nd),
+        cm1 = maps.Distribution.from_shape(self.context,
+                                           (nr, nc, nd),
                                            ('b', 'c', 'n'))
-=======
-        cm0 = client_map.Distribution.from_shape(
-                 self.context, (nr, nc, nd), ('b', 'c', 'n'))
-        self.assertTrue(cm0.is_compatible(cm0))
-
-        cm1 = client_map.Distribution.from_shape(
-                 self.context, (nr, nc, nd), ('b', 'c', 'n'))
->>>>>>> 6db35d56
         self.assertTrue(cm1.is_compatible(cm1))
 
         self.assertTrue(cm0.is_compatible(cm1))
@@ -98,13 +74,9 @@
 
         nr -= 1; nc -= 1; nd -= 1
 
-<<<<<<< HEAD
-        cm2 = maps.Distribution.from_shape(self.ctx, (nr, nc, nd),
+        cm2 = maps.Distribution.from_shape(self.context,
+                                           (nr, nc, nd),
                                            ('b', 'c', 'n'))
-=======
-        cm2 = client_map.Distribution.from_shape(
-                 self.context, (nr, nc, nd), ('b', 'c', 'n'))
->>>>>>> 6db35d56
 
         self.assertFalse(cm1.is_compatible(cm2))
         self.assertFalse(cm2.is_compatible(cm1))
@@ -112,14 +84,10 @@
     def test_reduce(self):
         nr, nc, nd = 10**5, 10**6, 10**4
 
-<<<<<<< HEAD
-        dist = maps.Distribution.from_shape(
-            self.ctx, (nr, nc, nd), ('b', 'c', 'n'), grid_shape=(2, 2, 1))
-=======
-        dist = client_map.Distribution.from_shape(
-                 self.context, (nr, nc, nd), ('b', 'c', 'n'),
-                 grid_shape=(2, 2, 1))
->>>>>>> 6db35d56
+        dist = maps.Distribution.from_shape(self.context,
+                                            (nr, nc, nd),
+                                            ('b', 'c', 'n'),
+                                            grid_shape=(2, 2, 1))
 
         new_dist0 = dist.reduce(axes=[0])
         self.assertEqual(new_dist0.dist, ('c', 'n'))
@@ -130,7 +98,8 @@
         new_dist1 = dist.reduce(axes=[1])
         self.assertEqual(new_dist1.dist, ('b', 'n'))
         self.assertSequenceEqual(new_dist1.shape, (nr, nd))
-        self.assertEqual(new_dist1.grid_shape, dist.grid_shape[:1]+dist.grid_shape[2:])
+        self.assertEqual(new_dist1.grid_shape,
+                         dist.grid_shape[:1] + dist.grid_shape[2:])
         self.assertLess(set(new_dist1.targets), set(dist.targets))
 
         new_dist2 = dist.reduce(axes=[2])
@@ -141,11 +110,7 @@
 
     def test_reduce_0D(self):
         N = 10**5
-<<<<<<< HEAD
-        dist = maps.Distribution.from_shape(self.ctx, (N,))
-=======
-        dist = client_map.Distribution.from_shape(self.context, (N,))
->>>>>>> 6db35d56
+        dist = maps.Distribution.from_shape(self.context, (N,))
         new_dist = dist.reduce(axes=[0])
         self.assertEqual(new_dist.dist, ())
         self.assertSequenceEqual(new_dist.shape, ())
@@ -153,17 +118,10 @@
         self.assertEqual(set(new_dist.targets), set(dist.targets[:1]))
 
 
-<<<<<<< HEAD
-class TestSlice(unittest.TestCase):
-
-    def setUp(self):
-        self.ctx = Context()
-
-    def tearDown(self):
-        self.ctx.close()
+class TestSlice(ContextTestCase):
 
     def test_from_partial_slice_1d(self):
-        d0 = maps.Distribution.from_shape(context=self.ctx, shape=(15,))
+        d0 = maps.Distribution.from_shape(context=self.context, shape=(15,))
 
         s = (slice(0, 3),)
         d1 = d0.slice(s)
@@ -174,7 +132,7 @@
         self.assertSequenceEqual(d1.shape, (3,))
 
     def test_from_full_slice_1d(self):
-        d0 = maps.Distribution.from_shape(context=self.ctx, shape=(15,))
+        d0 = maps.Distribution.from_shape(context=self.context, shape=(15,))
 
         s = (slice(None),)
         d1 = d0.slice(s)
@@ -185,7 +143,7 @@
         self.assertSequenceEqual(d1.maps[0].bounds, d0.maps[0].bounds)
 
     def test_from_full_slice_2d(self):
-        d0 = maps.Distribution.from_shape(context=self.ctx, shape=(15, 20))
+        d0 = maps.Distribution.from_shape(context=self.context, shape=(15, 20))
 
         s = (slice(None), slice(None))
         d1 = d0.slice(s)
@@ -198,7 +156,7 @@
         self.assertSequenceEqual(d1.targets, d0.targets)
 
     def test_from_partial_slice_2d(self):
-        d0 = maps.Distribution.from_shape(context=self.ctx, shape=(15, 20))
+        d0 = maps.Distribution.from_shape(context=self.context, shape=(15, 20))
 
         s = (slice(3, 7), 4)
         d1 = d0.slice(s)
@@ -209,7 +167,7 @@
             self.assertSequenceEqual(m.bounds, expected)
 
     def test_full_slice_with_int_2d(self):
-        d0 = maps.Distribution.from_shape(context=self.ctx, shape=(15, 20))
+        d0 = maps.Distribution.from_shape(context=self.context, shape=(15, 20))
 
         s = (slice(None), 4)
         d1 = d0.slice(s)
@@ -217,15 +175,15 @@
         self.assertEqual(len(d0.maps)-1, len(d1.maps))
         self.assertSequenceEqual(d1.dist, d0.dist[:-1])
         self.assertEqual(d1.shape, (15,))
-=======
+
+
 class TestDistributionCreation(ContextTestCase):
     def test_all_n_dist(self):
-        distribution = client_map.Distribution.from_shape(self.context,
-                                                          shape=(3, 3),
-                                                          dist=('n', 'n'))
+        distribution = maps.Distribution.from_shape(self.context,
+                                                    shape=(3, 3),
+                                                    dist=('n', 'n'))
         self.context.ones(distribution)
 
 
 if __name__ == '__main__':
-    unittest.main(verbosity=2)
->>>>>>> 6db35d56
+    unittest.main(verbosity=2)