# encoding: utf-8
# ---------------------------------------------------------------------------
#  Copyright (C) 2008-2014, IPython Development Team and Enthought, Inc.
#  Distributed under the terms of the BSD License.  See COPYING.rst.
# ---------------------------------------------------------------------------
"""
The Distarray data structure.`DistArray` objects are proxies for collections of
`LocalArray` objects. They are meant to roughly emulate NumPy `ndarrays`.
"""

# ---------------------------------------------------------------------------
# Imports
# ---------------------------------------------------------------------------

from __future__ import absolute_import

import operator
from itertools import product
from functools import reduce

import numpy as np

import distarray
from distarray.dist.maps import Distribution
from distarray.utils import _raise_nie

__all__ = ['DistArray']


# ---------------------------------------------------------------------------
# Code
# ---------------------------------------------------------------------------


class DistArray(object):

    __array_priority__ = 20.0

    def __init__(self, distribution, dtype=float):
        """Creates an empty DistArray according to the `distribution` given."""
        # FIXME: code duplication with context.py.
        ctx = distribution.context
        # FIXME: this is bad...
        comm_name = ctx.comm
        # FIXME: and this is bad...
        da_key = ctx._generate_key()
        ddpr = distribution.get_dim_data_per_rank()
        ddpr_name, dtype_name = ctx._key_and_push(ddpr, dtype)
        cmd = ('{da_key} = distarray.local.empty('
               'distarray.local.maps.Distribution('
               '{ddpr_name}[{comm_name}.Get_rank()], '
               '{comm_name}), {dtype_name})')
        ctx._execute(cmd.format(**locals()), targets=distribution.targets)
        self.distribution = distribution
        self.key = da_key
        self._dtype = dtype

    @classmethod
    def from_localarrays(cls, key, context=None, targets=None, distribution=None,
                         dtype=None):
        """The caller has already created the LocalArray objects.  `key` is
        their name on the engines.  This classmethod creates a DistArray that
        refers to these LocalArrays.

        Either a `context` or a `distribution` must also be provided.  If
        `context` is provided, a ``dim_data_per_rank`` will be pulled from
        the existing ``LocalArray``\s and a ``Distribution`` will be created
        from it.   If `distribution` is provided, it should accurately
        reflect the  distribution of the existing ``LocalArray``\s.

        If `dtype` is not provided, it will be fetched from the engines.
        """

        def get_dim_datas_and_dtype(arr):
            return (arr.dim_data, arr.dtype)

        da = cls.__new__(cls)
        da.key = key

        if (context is None) == (distribution is None):
            errmsg = "Must provide `context` or `distribution` but not both."
            raise RuntimeError(errmsg)

        # has context, get dist and dtype
        elif (distribution is None) and (dtype is None):
            res = context.apply(get_dim_datas_and_dtype, args=(key,))
            dim_datas = [i[0] for i in res]
            dtypes = [i[1] for i in res]
            da._dtype = dtypes[0]
            da.distribution = Distribution.from_dim_data_per_rank(context,
                                                                  dim_datas,
                                                                  targets)

        # has context and dtype, get dist
        elif (distribution is None) and (dtype is not None):
            da._dtype = dtype
            dim_datas = context.apply(getattr, args=(key, 'dim_data'))
            da.distribution = Distribution.from_dim_data_per_rank(context,
                                                                  dim_datas,
                                                                  targets)

        # has distribution, get dtype
        elif (distribution is not None) and (dtype is None):
            da.distribution = distribution
            da._dtype = distribution.context.apply(getattr,
                                                   args=(key, 'dtype'),
                                                   targets=[0])[0]
        # has distribution and dtype
        elif (distribution is not None) and (dtype is not None):
            da.distribution = distribution
            da._dtype = dtype

        # sanity check that I didn't miss any cases above, because this is a
        # confusing function
        else:
            assert(False)
        return da

    def __del__(self):
        self.context.delete_key(self.key, self.targets)

    def __repr__(self):
        s = '<DistArray(shape=%r, targets=%r)>' % \
            (self.shape, self.targets)
        return s

    def __getitem__(self, index):
        #TODO: FIXME: major performance improvements possible here,
        # especially for special cases like `index == slice(None)`.
        # This would dramatically improve tondarray's performance.

        # to be run locally
        def checked_getitem(arr, index):
            return arr.global_index.checked_getitem(index)

        # to be run locally
        def raw_getitem(arr, index):
            return arr.global_index[index]

        if isinstance(index, int) or isinstance(index, slice):
            tuple_index = (index,)
            return self.__getitem__(tuple_index)

        elif isinstance(index, tuple):
            targets = self.distribution.owning_targets(index)

            args = (self.key, index)
            if self.distribution.has_precise_index:
                result = self.context.apply(raw_getitem, args=args,
                                            targets=targets)
            else:
                result = self.context.apply(checked_getitem, args=args,
                                            targets=targets)
            result = [i for i in result if i is not None]
<<<<<<< HEAD
            if len(result) == 1:
                return result[0]
=======
            if len(result) != 1:
                raise IndexError("Getting more than one result (%s) is not "
                                 "supported yet." % (result,))
>>>>>>> 6201ff40
            elif result is None:
                raise IndexError("Index %r is out of bounds" % (index,))
            else:
                return result
        else:
            raise TypeError("Invalid index type.")

    def __setitem__(self, index, value):
        #TODO: FIXME: major performance improvements possible here.
        # Especially when `index == slice(None)` and value is an
        # ndarray, since for block and cyclic, we can generate slices of
        # `value` and assign to local arrays. This would dramatically
        # improve the fromndarray method's performance.

        # to be run locally
        def checked_setitem(arr, index, value):
            return arr.global_index.checked_setitem(index, value)

        # to be run locally
        def raw_setitem(arr, index, value):
            arr.global_index[index] = value

        if isinstance(index, int) or isinstance(index, slice):
            tuple_index = (index,)
            return self.__setitem__(tuple_index, value)

        elif isinstance(index, tuple):
            targets = self.distribution.owning_targets(index)
            args = (self.key, index, value)
            if self.distribution.has_precise_index:
                self.context.apply(raw_setitem, args=args, targets=targets)
            else:
                result = self.context.apply(checked_setitem, args=args,
                                            targets=targets)
                result = [i for i in result if i is not None]
                if len(result) > 1:
                    raise IndexError("Setting more than one result (%s) is "
                                     "not supported yet." % (result,))
                elif result == []:
                    raise IndexError("Index %s is out of bounds" % (index,))
        else:
            raise TypeError("Invalid index type.")

    @property
    def context(self):
        return self.distribution.context

    @property
    def shape(self):
        return self.distribution.shape

    @property
    def global_size(self):
        return reduce(operator.mul, self.shape)

    @property
    def dist(self):
        return self.distribution.dist

    @property
    def grid_shape(self):
        return self.distribution.grid_shape

    @property
    def ndim(self):
        return len(self.shape)

    @property
    def nbytes(self):
        return self.global_size * self.itemsize

    @property
    def dtype(self):
        return self._dtype

    @property
    def itemsize(self):
        return self._dtype.itemsize

    @property
    def targets(self):
        return self.distribution.targets

    def tondarray(self):
        """Returns the distributed array as an ndarray."""
        arr = np.empty(self.shape, dtype=self.dtype)
        local_name = self.context._generate_key()
        self.context._execute('%s = %s.copy()' % (local_name, self.key), targets=self.targets)
        local_arrays = self.context._pull(local_name, targets=self.targets)
        for local_array in local_arrays:
            maps = (list(ax_map.global_iter) for ax_map in
                    local_array.distribution)
            for index in product(*maps):
                arr[index] = local_array.global_index[index]
        return arr

    toarray = tondarray

    def get_dist_matrix(self):
        key = self.context._generate_key()
        self.context._execute0(
            '%s = %s.get_dist_matrix()' % (key, self.key),
            targets=self.targets)
        result = self.context._pull(key, targets=self.targets[0])
        return result

    def fill(self, value):
        def inner_fill(arr, value):
            arr.fill(value)
        self.context.apply(inner_fill, args=(self.key, value), targets=self.targets)

    # TODO FIXME: implement axis and out kwargs.
    def sum(self, axis=None, dtype=None, out=None):
        if axis or out is not None:
            _raise_nie()
        keys = self.context._key_and_push(axis, dtype)
        result_key = self.context._generate_key()
        subs = (result_key, self.key) + keys
        self.context._execute('%s = %s.sum(%s,%s)' % subs,
                              targets=self.targets)
        result = self.context._pull(result_key, targets=self.targets[0])
        return result

    def mean(self, axis=None, dtype=float, out=None):
        if axis or out is not None:
            _raise_nie()
        keys = self.context._key_and_push(axis, dtype)
        result_key = self.context._generate_key()
        subs = (result_key, self.key) + keys
        self.context._execute('%s = %s.mean(axis=%s, dtype=%s)' % subs,
                              targets=self.targets)
        result = self.context._pull(result_key, targets=self.targets[0])
        return result

    def var(self, axis=None, dtype=None, out=None):
        if axis or out is not None:
            _raise_nie()
        keys = self.context._key_and_push(axis, dtype)
        result_key = self.context._generate_key()
        subs = (result_key, self.key) + keys
        self.context._execute('%s = %s.var(%s,%s)' % subs,
                              targets=self.targets)
        result = self.context._pull(result_key, targets=self.targets[0])
        return result

    def std(self, axis=None, dtype=None, out=None):
        if axis or out is not None:
            _raise_nie()
        keys = self.context._key_and_push(axis, dtype)
        result_key = self.context._generate_key()
        subs = (result_key, self.key) + keys
        self.context._execute('%s = %s.std(%s,%s)' % subs,
                              targets=self.targets)
        result = self.context._pull(result_key, targets=self.targets[0])
        return result

    def get_ndarrays(self):
        """Pull the local ndarrays from the engines.

        Returns
        -------
        list of ndarrays
            one ndarray per process

        """
        key = self.context._generate_key()
        self.context._execute('%s = %s.get_localarray()' % (key, self.key),
                              targets=self.targets)
        result = self.context._pull(key, targets=self.targets)
        return result

    def get_localarrays(self):
        """Pull the LocalArray objects from the engines.

        Returns
        -------
        list of localarrays
            one localarray per process

        """
        result = self.context._pull(self.key, targets=self.targets)
        return result

    def get_localshapes(self):
        key = self.context._generate_key()
        self.context._execute('%s = %s.local_shape' % (key, self.key),
                              targets=self.targets)
        result = self.context._pull(key, targets=self.targets)
        return result

    # Binary operators

    def _binary_op_from_ufunc(self, other, func, rop_str=None, *args, **kwargs):
        if hasattr(other, '__array_priority__') and hasattr(other, rop_str):
            if other.__array_priority__ > self.__array_priority__:
                rop = getattr(other, rop_str)
                return rop(self)
        return func(self, other, *args, **kwargs)

    def _rbinary_op_from_ufunc(self, other, func, lop_str, *args, **kwargs):
        if hasattr(other, '__array_priority__') and hasattr(other, lop_str):
            if other.__array_priority__ > self.__array_priority__:
                lop = getattr(other, lop_str)
                return lop(self)
        return func(other, self, *args, **kwargs)

    def __add__(self, other, *args, **kwargs):
        return self._binary_op_from_ufunc(other, distarray.dist.add, '__radd__', *args, **kwargs)

    def __sub__(self, other, *args, **kwargs):
        return self._binary_op_from_ufunc(other, distarray.dist.subtract, '__rsub__', *args, **kwargs)

    def __mul__(self, other, *args, **kwargs):
        return self._binary_op_from_ufunc(other, distarray.dist.multiply, '__rmul__', *args, **kwargs)

    def __div__(self, other, *args, **kwargs):
        return self._binary_op_from_ufunc(other, distarray.dist.divide, '__rdiv__', *args, **kwargs)

    def __truediv__(self, other, *args, **kwargs):
        return self._binary_op_from_ufunc(other, distarray.dist.true_divide, '__rtruediv__', *args, **kwargs)

    def __floordiv__(self, other, *args, **kwargs):
        return self._binary_op_from_ufunc(other, distarray.dist.floor_divide, '__rfloordiv__', *args, **kwargs)

    def __mod__(self, other, *args, **kwargs):
        return self._binary_op_from_ufunc(other, distarray.dist.mod, '__rdiv__', *args, **kwargs)

    def __pow__(self, other, modulo=None, *args, **kwargs):
        return self._binary_op_from_ufunc(other, distarray.dist.power, '__rpower__', *args, **kwargs)

    def __lshift__(self, other, *args, **kwargs):
        return self._binary_op_from_ufunc(other, distarray.dist.left_shift, '__rlshift__', *args, **kwargs)

    def __rshift__(self, other, *args, **kwargs):
        return self._binary_op_from_ufunc(other, distarray.dist.right_shift, '__rrshift__', *args, **kwargs)

    def __and__(self, other, *args, **kwargs):
        return self._binary_op_from_ufunc(other, distarray.dist.bitwise_and, '__rand__', *args, **kwargs)

    def __or__(self, other, *args, **kwargs):
        return self._binary_op_from_ufunc(other, distarray.dist.bitwise_or, '__ror__', *args, **kwargs)

    def __xor__(self, other, *args, **kwargs):
        return self._binary_op_from_ufunc(other, distarray.dist.bitwise_xor, '__rxor__', *args, **kwargs)

    # Binary - right versions

    def __radd__(self, other, *args, **kwargs):
        return self._rbinary_op_from_ufunc(other, distarray.dist.add, '__add__', *args, **kwargs)

    def __rsub__(self, other, *args, **kwargs):
        return self._rbinary_op_from_ufunc(other, distarray.dist.subtract, '__sub__', *args, **kwargs)

    def __rmul__(self, other, *args, **kwargs):
        return self._rbinary_op_from_ufunc(other, distarray.dist.multiply, '__mul__', *args, **kwargs)

    def __rdiv__(self, other, *args, **kwargs):
        return self._rbinary_op_from_ufunc(other, distarray.dist.divide, '__div__', *args, **kwargs)

    def __rtruediv__(self, other, *args, **kwargs):
        return self._rbinary_op_from_ufunc(other, distarray.dist.true_divide, '__truediv__', *args, **kwargs)

    def __rfloordiv__(self, other, *args, **kwargs):
        return self._rbinary_op_from_ufunc(other, distarray.dist.floor_divide, '__floordiv__', *args, **kwargs)

    def __rmod__(self, other, *args, **kwargs):
        return self._rbinary_op_from_ufunc(other, distarray.dist.mod, '__mod__', *args, **kwargs)

    def __rpow__(self, other, modulo=None, *args, **kwargs):
        return self._rbinary_op_from_ufunc(other, distarray.dist.power, '__pow__', *args, **kwargs)

    def __rlshift__(self, other, *args, **kwargs):
        return self._rbinary_op_from_ufunc(other, distarray.dist.left_shift, '__lshift__', *args, **kwargs)

    def __rrshift__(self, other, *args, **kwargs):
        return self._rbinary_op_from_ufunc(other, distarray.dist.right_shift, '__rshift__', *args, **kwargs)

    def __rand__(self, other, *args, **kwargs):
        return self._rbinary_op_from_ufunc(other, distarray.dist.bitwise_and, '__and__', *args, **kwargs)

    def __ror__(self, other, *args, **kwargs):
        return self._rbinary_op_from_ufunc(other, distarray.dist.bitwise_or, '__or__', *args, **kwargs)

    def __rxor__(self, other, *args, **kwargs):
        return self._rbinary_op_from_ufunc(other, distarray.dist.bitwise_xor, '__xor__', *args, **kwargs)

    def __neg__(self, *args, **kwargs):
        return distarray.dist.negative(self, *args, **kwargs)

    def __pos__(self, *args, **kwargs):
        return self

    def __abs__(self, *args, **kwargs):
        return distarray.dist.abs(self, *args, **kwargs)

    def __invert__(self, *args, **kwargs):
        return distarray.dist.invert(self, *args, **kwargs)

    # Boolean comparisons

    def __lt__(self, other, *args, **kwargs):
        return self._binary_op_from_ufunc(other, distarray.dist.less, '__lt__', *args, **kwargs)

    def __le__(self, other, *args, **kwargs):
        return self._binary_op_from_ufunc(other, distarray.dist.less_equal, '__le__', *args, **kwargs)

    def __eq__(self, other, *args, **kwargs):
        return self._binary_op_from_ufunc(other, distarray.dist.equal, '__eq__', *args, **kwargs)

    def __ne__(self, other, *args, **kwargs):
        return self._binary_op_from_ufunc(other, distarray.dist.not_equal, '__ne__', *args, **kwargs)

    def __gt__(self, other, *args, **kwargs):
        return self._binary_op_from_ufunc(other, distarray.dist.greater, '__gt__', *args, **kwargs)

    def __ge__(self, other, *args, **kwargs):
        return self._binary_op_from_ufunc(other, distarray.dist.greater_equal, '__ge__', *args, **kwargs)<|MERGE_RESOLUTION|>--- conflicted
+++ resolved
@@ -152,14 +152,8 @@
                 result = self.context.apply(checked_getitem, args=args,
                                             targets=targets)
             result = [i for i in result if i is not None]
-<<<<<<< HEAD
             if len(result) == 1:
                 return result[0]
-=======
-            if len(result) != 1:
-                raise IndexError("Getting more than one result (%s) is not "
-                                 "supported yet." % (result,))
->>>>>>> 6201ff40
             elif result is None:
                 raise IndexError("Index %r is out of bounds" % (index,))
             else:
