# encoding: utf-8
# ---------------------------------------------------------------------------
#  Copyright (C) 2008-2014, IPython Development Team and Enthought, Inc.
#  Distributed under the terms of the BSD License.  See COPYING.rst.
# ---------------------------------------------------------------------------

"""
`Context` objects contain the information required for `DistArray`\s to
communicate with `LocalArray`\s.
"""

from __future__ import absolute_import

import atexit
import collections
import types

from functools import wraps

import numpy

from distarray.dist import cleanup
from distarray.externals import six
from distarray.dist.distarray import DistArray
from distarray.dist.maps import Distribution

from distarray.dist.ipython_utils import IPythonClient
from distarray.utils import uid, DISTARRAY_BASE_NAME, has_exactly_one
from distarray.local.proxyize import Proxy

# mpi context
from distarray.mpionly_utils import (make_targets_comm, get_nengines,
                                     get_world_rank, initial_comm_setup,
                                     is_solo_mpi_process, push_function)


class BaseContext(object):
    """
    Context objects manage the setup and communication of the worker processes
    for DistArray objects.  A DistArray object has a context, and contexts have
    an MPI intracommunicator that they use to communicate with worker
    processes.

    Typically there is just one context object that uses all processes,
    although it is possible to have more than one context with a different
    selection of engines.
    """

    _CLEANUP = None

<<<<<<< HEAD
    def __init__(self, client=None, targets=None):

        if not Context._CLEANUP:
            Context._CLEANUP = (atexit.register(cleanup.clear_all),
                                atexit.register(cleanup.cleanup_all, '__main__', DISTARRAY_BASE_NAME))

        if client is None:
            self.client = IPythonClient()
            self.owns_client = True
        else:
            self.client = client
            self.owns_client = False

        self.view = self.client[:]

        all_targets = sorted(self.view.targets)
        if targets is None:
            self.targets = all_targets
        else:
            self.targets = []
            for target in targets:
                if target not in all_targets:
                    raise ValueError("Engine with id %r not registered" % target)
                else:
                    self.targets.append(target)
        self.targets = sorted(self.targets)

        # local imports
        self.view.execute("from functools import reduce; "
                          "from importlib import import_module; "
                          "import distarray.local; "
                          "import distarray.local.mpiutils; "
                          "import distarray.utils; "
                          "import distarray.local.proxyize as proxyize; "
                          "from distarray.local.proxyize import Proxy; "
                          "import numpy")

        self.context_key = self._setup_context_key()

        # setup proxyize which is used by context.apply in the rest of the
        # setup.
        cmd = "proxyize = proxyize.Proxyize()"
        self.view.execute(cmd)

        self._base_comm = self._make_base_comm()
        self._comm_from_targets = {tuple(sorted(self.view.targets)): self._base_comm}  # noqa
        self.comm = self._make_subcomm(self.targets)
=======
    def __init__(self):
        raise TypeError("The base context class is not meant to be "
                        "instantiated on its own.")
>>>>>>> 0374a222

    def _setup_context_key(self):
        """
        Create a dict on the engines which will hold everything from
        this context.
        """
        context_key = uid()
        cmd = ("import types, sys;"
               "%s = types.ModuleType('%s');")
        cmd %= (context_key, context_key)
        self._execute(cmd, self.all_targets)
        return context_key

    @staticmethod
    def _key_prefix():
        """ Get the base name for all keys. """
        return DISTARRAY_BASE_NAME

    def _generate_key(self):
        """ Generate a unique key name for this context. """
        key = "%s_%s" % (self.context_key, uid())
        return key

    def _key_and_push(self, *values, **kwargs):
        keys = [self._generate_key() for value in values]
        targets = kwargs.get('targets', self.targets)
        def local_key_and_push(kvs):
            from distarray.local.proxyize import Proxy
            return [Proxy(key, val, '__main__') for key, val in kvs]
        result = self.apply(local_key_and_push, (zip(keys, values), ), targets=targets)
        return tuple(result[0])

    def delete_key(self, key, targets=None):
        """ Delete the specific key from all the engines. """
        cmd = ('try: del %s\n'
               'except NameError: pass') % key
        targets = targets or self.targets
        self._execute(cmd, targets=targets)

    def _create_local(self, local_call, distribution, dtype):
        """Creates LocalArrays with the method named in `local_call`."""
        def create_local(local_call, ddpr, dtype, comm):
            from distarray.local.maps import Distribution
            if len(ddpr) == 0:
                dim_data = ()
            else:
                dim_data = ddpr[comm.Get_rank()]
            local_call = eval(local_call)
            distribution = Distribution(comm=comm, dim_data=dim_data)
            rval = local_call(distribution=distribution, dtype=dtype)
            return proxyize(rval)

        ddpr = distribution.get_dim_data_per_rank()
        args = [local_call, ddpr, dtype, distribution.comm]
        da_key = self.apply(create_local, args=args,
                            targets=distribution.targets)[0]
        return DistArray.from_localarrays(da_key, distribution=distribution,
                                          dtype=dtype)

    def empty(self, distribution, dtype=float):
        """Create an empty Distarray.

        Parameters
        ----------
        distribution : Distribution object
        dtype : NumPy dtype, optional (default float)

        Returns
        -------
        DistArray
            A DistArray distributed as specified, with uninitialized values.
        """
        return self._create_local(local_call='distarray.local.empty',
                                  distribution=distribution, dtype=dtype)

    def zeros(self, distribution, dtype=float):
        """Create a Distarray filled with zeros.

        Parameters
        ----------
        distribution : Distribution object
        dtype : NumPy dtype, optional (default float)

        Returns
        -------
        DistArray
            A DistArray distributed as specified, filled with zeros.
        """
        return self._create_local(local_call='distarray.local.zeros',
                                  distribution=distribution, dtype=dtype)

    def ones(self, distribution, dtype=float):
        """Create a Distarray filled with ones.

        Parameters
        ----------
        distribution : Distribution object
        dtype : NumPy dtype, optional (default float)

        Returns
        -------
        DistArray
            A DistArray distributed as specified, filled with ones.
        """
        return self._create_local(local_call='distarray.local.ones',
                                  distribution=distribution, dtype=dtype,)

    def save_dnpy(self, name, da):
        """
        Save a distributed array to files in the ``.dnpy`` format.

        The ``.dnpy`` file format is a binary format inspired by NumPy's
        ``.npy`` format.  The header of a particular ``.dnpy`` file contains
        information about which portion of a DistArray is saved in it (using
        the metadata outlined in the Distributed Array Protocol), and the data
        portion contains the output of NumPy's `save` function for the local
        array data.  See the module docstring for `distarray.local.format` for
        full details.

        Parameters
        ----------
        name : str or list of str
            If a str, this is used as the prefix for the filename used by each
            engine.  Each engine will save a file named ``<name>_<rank>.dnpy``.
            If a list of str, each engine will use the name at the index
            corresponding to its rank.  An exception is raised if the length of
            this list is not the same as the context's communicator's size.
        da : DistArray
            Array to save to files.

        Raises
        ------
        TypeError
            If `name` is an sequence whose length is different from the
            context's communicator's size.

        See Also
        --------
        load_dnpy : Loading files saved with save_dnpy.
        """

        def _local_save_dnpy(local_arr, fname_base):
            from distarray.local import save_dnpy
            fname = "%s_%s.dnpy" % (fname_base, local_arr.comm_rank)
            save_dnpy(fname, local_arr)

        def _local_save_dnpy_names(local_arr, fnames):
            from distarray.local import save_dnpy
            fname = fnames[local_arr.comm_rank]
            save_dnpy(fname, local_arr)

        if isinstance(name, six.string_types):
            func = _local_save_dnpy
        elif isinstance(name, collections.Sequence):
            if len(name) != len(self.targets):
                errmsg = "`name` must be the same length as `self.targets`."
                raise TypeError(errmsg)
            func = _local_save_dnpy_names
        else:
            errmsg = "`name` must be a string or a list."
            raise TypeError(errmsg)

        self.apply(func, (da.key, name), targets=da.targets)

    def load_dnpy(self, name):
        """
        Load a distributed array from ``.dnpy`` files.

        The ``.dnpy`` file format is a binary format inspired by NumPy's
        ``.npy`` format.  The header of a particular ``.dnpy`` file contains
        information about which portion of a DistArray is saved in it (using
        the metadata outlined in the Distributed Array Protocol), and the data
        portion contains the output of NumPy's `save` function for the local
        array data.  See the module docstring for `distarray.local.format` for
        full details.

        Parameters
        ----------
        name : str or list of str
            If a str, this is used as the prefix for the filename used by each
            engine.  Each engine will load a file named ``<name>_<rank>.dnpy``.
            If a list of str, each engine will use the name at the index
            corresponding to its rank.  An exception is raised if the length of
            this list is not the same as the context's communicator's size.

        Returns
        -------
        result : DistArray
            A DistArray encapsulating the file loaded on each engine.

        Raises
        ------
        TypeError
            If `name` is an iterable whose length is different from the
            context's communicator's size.

        See Also
        --------
        save_dnpy : Saving files to load with with load_dnpy.
        """

        def _local_load_dnpy(comm, fname_base):
            from distarray.local import load_dnpy
            fname = "%s_%s.dnpy" % (fname_base, comm.Get_rank())
            local_arr = load_dnpy(comm, fname)
            return proxyize(local_arr)

        def _local_load_dnpy_names(comm, fnames):
            from distarray.local import load_dnpy
            fname = fnames[comm.Get_rank()]
            local_arr = load_dnpy(comm, fname)
            return proxyize(local_arr)

        if isinstance(name, six.string_types):
            func = _local_load_dnpy
        elif isinstance(name, collections.Sequence):
            if len(name) != len(self.targets):
                errmsg = "`name` must be the same length as `self.targets`."
                raise TypeError(errmsg)
            func = _local_load_dnpy_names
        else:
            errmsg = "`name` must be a string or a list."
            raise TypeError(errmsg)

        da_key = self.apply(func, (self.comm, name), targets=self.targets)
        return DistArray.from_localarrays(da_key[0], context=self)

    def save_hdf5(self, filename, da, key='buffer', mode='a'):
        """
        Save a DistArray to a dataset in an ``.hdf5`` file.

        Parameters
        ----------
        filename : str
            Name of file to write to.
        da : DistArray
            Array to save to a file.
        key : str, optional
            The identifier for the group to save the DistArray to (the default
            is 'buffer').
        mode : optional, {'w', 'w-', 'a'}, default 'a'

            ``'w'``
                Create file, truncate if exists
            ``'w-'``
                Create file, fail if exists
            ``'a'``
                Read/write if exists, create otherwise (default)
        """
        try:
            # this is just an early check,
            # h5py isn't necessary until the local call on the engines
            import h5py
        except ImportError:
            errmsg = "An MPI-enabled h5py must be available to use save_hdf5."
            raise ImportError(errmsg)

        def _local_save_dnpy(filename, local_arr, key, mode):
            from distarray.local import save_hdf5
            save_hdf5(filename, local_arr, key, mode)

        self.apply(_local_save_dnpy, (filename, da.key, key, mode),
                   targets=da.targets)

    def load_npy(self, filename, distribution):
        """
        Load a DistArray from a dataset in a ``.npy`` file.

        Parameters
        ----------
        filename : str
            Filename to load.
        distribution: Distribution object

        Returns
        -------
        result : DistArray
            A DistArray encapsulating the file loaded.
        """

        def _local_load_npy(filename, ddpr, comm):
            from distarray.local import load_npy
            if len(ddpr):
                dim_data = ddpr[comm.Get_rank()]
            else:
                dim_data = ()
            return proxyize(load_npy(comm, filename, dim_data))

        ddpr = distribution.get_dim_data_per_rank()

        da_key = self.apply(_local_load_npy, (filename, ddpr, distribution.comm),
                            targets=distribution.targets)
        return DistArray.from_localarrays(da_key[0], distribution=distribution)

    def load_hdf5(self, filename, distribution, key='buffer'):
        """
        Load a DistArray from a dataset in an ``.hdf5`` file.

        Parameters
        ----------
        filename : str
            Filename to load.
        distribution: Distribution object
        key : str, optional
            The identifier for the group to load the DistArray from (the
            default is 'buffer').

        Returns
        -------
        result : DistArray
            A DistArray encapsulating the file loaded.
        """
        try:
            import h5py
        except ImportError:
            errmsg = "An MPI-enabled h5py must be available to use load_hdf5."
            raise ImportError(errmsg)

        def _local_load_hdf5(filename, ddpr, comm, key):
            from distarray.local import load_hdf5
            if len(ddpr):
                dim_data = ddpr[comm.Get_rank()]
            else:
                dim_data = ()
            return proxyize(load_hdf5(comm, filename, dim_data, key))

        ddpr = distribution.get_dim_data_per_rank()

        da_key = self.apply(_local_load_hdf5, (filename, ddpr, distribution.comm, key),
                   targets=distribution.targets)

        return DistArray.from_localarrays(da_key[0], distribution=distribution)

    def fromndarray(self, arr, distribution=None):
        """Create a DistArray from an ndarray.

        Parameters
        ----------
        distribution : Distribution object, optional
            If a Distribution object is not provided, one is created with
            `Distribution(arr.shape)`.

        Returns
        -------
        DistArray
            A DistArray distributed as specified, using the values and dtype
            from `arr`.
        """
        if distribution is None:
            distribution = Distribution(self, arr.shape)
        out = self.empty(distribution, dtype=arr.dtype)
        try:
            out[...] = arr
        except AttributeError:
            # no slicing for a given map type; do it the slow way
            for index, value in numpy.ndenumerate(arr):
                out[index] = value
        return out

    fromarray = fromndarray

    def fromfunction(self, function, shape, **kwargs):
        """Create a DistArray from a function over global indices.

        Unlike numpy's `fromfunction`, the result of distarray's
        `fromfunction` is restricted to the same Distribution as the
        index array generated from `shape`.

        See numpy.fromfunction for more details.
        """

        # push the function
        func_key = self._generate_key()
        push_function(self, func_key, function)

        def _local_fromfunction(func, comm, ddpr, kwargs):
            from distarray.local import fromfunction
            from distarray.local.maps import Distribution

            if len(ddpr):
                dim_data = ddpr[comm.Get_rank()]
            else:
                dim_data = ()
            dist = Distribution(comm, dim_data=dim_data)
            local_arr = fromfunction(func, dist, **kwargs)
            return proxyize(local_arr)

        dist = kwargs.get('dist', None)
        grid_shape = kwargs.get('grid_shape', None)
        distribution = Distribution(context=self,
                                    shape=shape, dist=dist,
                                    grid_shape=grid_shape)
        ddpr = distribution.get_dim_data_per_rank()
        da_name = self.apply(_local_fromfunction,
                             (func_key, distribution.comm, ddpr, kwargs),
                             targets=distribution.targets)
        return DistArray.from_localarrays(da_name[0],
                                          distribution=distribution)


class IPythonContext(BaseContext):
    def __init__(self, client=None, targets=None):

        if not Context._CLEANUP:
            Context._CLEANUP = (atexit.register(cleanup.clear_all),
                                atexit.register(cleanup.cleanup_all,
                                                '__main__',
                                                DISTARRAY_BASE_NAME))

        if client is None:
            self.client = IPythonClient()
            self.owns_client = True
        else:
            self.client = client
            self.owns_client = False

        self.view = self.client[:]
        self.nengines = len(self.view)

        self.all_targets = sorted(self.view.targets)
        if targets is None:
            self.targets = self.all_targets
        else:
            self.targets = []
            for target in targets:
                if target not in self.all_targets:
                    raise ValueError("Target %r not registered" % target)
                else:
                    self.targets.append(target)
        self.targets = sorted(self.targets)

        # local imports
        self.view.execute("from functools import reduce; "
                          "from importlib import import_module; "
                          "import distarray.local; "
                          "import distarray.local.mpiutils; "
                          "import distarray.utils; "
                          "import distarray.local.proxyize as proxyize; "
                          "import numpy")

        self.context_key = self._setup_context_key()

        # setup proxyize which is used by context.apply in the rest of the
        # setup.
        cmd = "proxyize = proxyize.Proxyize('%s')" % (self.context_key,)
        self.view.execute(cmd)

        self._base_comm = self._make_base_comm()
        self._comm_from_targets = {tuple(sorted(self.view.targets)): self._base_comm}
        self.comm = self._make_subcomm(self.targets)

    def _make_subcomm(self, new_targets):

        if new_targets != sorted(new_targets):
            raise ValueError("targets must be in sorted order.")

        try:
            return self._comm_from_targets[tuple(new_targets)]
        except KeyError:
            pass

        def _make_new_comm(rank_list, base_comm):
            import distarray.local.mpiutils as mpiutils
            res = mpiutils.create_comm_with_list(rank_list, base_comm)
            return proxyize(res)  # noqa

        new_comm = self.apply(_make_new_comm, (new_targets, self._base_comm),
                              targets=self.view.targets)[0]

        self._comm_from_targets[tuple(new_targets)] = new_comm
        return new_comm

    def _make_base_comm(self):
        """
        Returns a proxy for an MPI communicator that encompasses all targets in
        self.view.targets (not self.targets, which can be a subset).
        """

        def get_rank():
            from distarray.local.mpiutils import get_comm_private
            return get_comm_private().Get_rank()

        # self.view's engines must encompass all ranks in the MPI communicator,
        # i.e., everything in rank_map.values().
        def get_size():
            from distarray.local.mpiutils import get_comm_private
            return get_comm_private().Get_size()

        # get a mapping of IPython engine ID to MPI rank
        rank_from_target = self.view.apply_async(get_rank).get_dict()
        ranks = [ rank_from_target[target] for target in self.view.targets ]

        comm_size = self.view.apply_async(get_size).get()[0]
        if set(rank_from_target.values()) != set(range(comm_size)):
            raise ValueError('Engines in view must encompass all MPI ranks.')

        # create a new communicator with the subset of ranks. Note that
        # create_comm_with_list() must be called on all engines, not just those
        # involved in the new communicator.  This is because
        # create_comm_with_list() issues a collective MPI operation.
        def _make_new_comm(rank_list):
            import distarray.local.mpiutils as mpiutils
            new_comm = mpiutils.create_comm_with_list(rank_list)
            return proxyize(new_comm)  # noqa

        return self.apply(_make_new_comm, args=(ranks,),
                          targets=self.view.targets)[0]

    # Key management routines:
    def cleanup(self):
        """ Delete keys that this context created from all the engines. """
        cleanup.cleanup(view=self.view, module_name='__main__',
                        prefix=self.context_key)

    def close(self):
        self.cleanup()
        if self.owns_client:
            self.client.close()
        self._base_comm = None
        self.comm = None

    # End of key management routines.

    def _execute(self, lines, targets):
        return self.view.execute(lines, targets=targets, block=True)

    def _push(self, d, targets):
        return self.view.push(d, targets=targets, block=True)

    def _pull(self, k, targets):
        return self.view.pull(k, targets=targets, block=True)

    def register(self, func):
        self._push({func.__name__: func}, targets=self.targets)

        @wraps(func)
        def _wrapper(ctx, *args, **kwargs):
            dist = ctx._determine_distribution(list(args) + list(kwargs.values()))
            targets = dist.targets
            args = [a.key if isinstance(a, DistArray) else a for a in args]
            kwargs = {k: (v.key if isinstance(v, DistArray) else v) for k, v in kwargs.items()}
            results = ctx.apply(func, args=args, kwargs=kwargs, targets=targets, autoproxyize=True)
            return ctx._process_local_results(results, targets)

        setattr(self.__class__, _wrapper.__name__, _wrapper)

    def _determine_distribution(self, objs):
        dists = []
        for o in objs:
            if isinstance(o, DistArray):
                dists.append(o.distribution)
        for d in dists[1:]:
            if not dists[0].is_compatible(d):
                raise ValueError()
        if not dists:
            raise TypeError()
        return dists[0]

    # Functions for @local decorator tests. These are here so we can
    # guarantee they are pushed to the engines before we try to use them.
    def _process_local_results(self, results, targets):
        """Figure out what to return on the Client.

        Parameters
        ----------
        key : string
            Key corresponding to wrapped function's return value.

        Returns
        -------
        Varied
            A DistArray (if locally all values are DistArray), a None (if
            locally all values are None), or else, pull the result back to the
            client and return it.  If all but one of the pulled values is None,
            return that non-None value only.
        """
        def is_NoneType(pxy):
            return (pxy.type_str == "<type 'NoneType'>" or
                    pxy.type_str == "<class 'NoneType'>")

        def is_LocalArray(pxy):
            return (isinstance(pxy, Proxy) and 
                    pxy.type_str == "<class 'distarray.local.localarray.LocalArray'>")

        if all(is_LocalArray(r) for r in results):
            result = DistArray.from_localarrays(results[0], context=self, targets=targets)
        elif all(r is None for r in results):
            result = None
        else:
            if has_exactly_one(results):
                result = next(x for x in results if x is not None)
            else:
                result = results

        return result

    def apply(self, func, args=None, kwargs=None, targets=None, autoproxyize=False):
        """
        Analogous to IPython.parallel.view.apply_sync

        Parameters
        ----------
        func : function
        args : tuple
            positional arguments to func
        kwargs : dict
            key word arguments to func
        targets : sequence of integers
            engines func is to be run on.

        Returns
        -------
            return a list of the results on the each engine.
        """

        def func_wrapper(func, apply_nonce, context_key, args, kwargs, autoproxyize):
            """
            Function which calls the applied function after grabbing all the
            arguments on the engines that are passed in as names of the form
            `__distarray__<some uuid>`.
            """
            from importlib import import_module
            import types
            from distarray.local import LocalArray

            main = import_module('__main__')
            main.proxyize.set_state(apply_nonce)

            # Modify func to change the namespace it executes in.
            # but builtins don't have __code__, __globals__, etc.
            if not isinstance(func, types.BuiltinFunctionType):
                # get func's building  blocks first
                func_code = func.__code__
                func_name = func.__name__
                func_defaults = func.__defaults__
                func_closure = func.__closure__

                # build the func's new execution environment
                main.__dict__.update({'context_key': context_key})
                new_func_globals = main.__dict__
                # create the new func
                func = types.FunctionType(func_code, new_func_globals,
                                          func_name, func_defaults,
                                          func_closure)
            # convert args
            args = list(args)
            for i, a in enumerate(args):
                if isinstance(a, main.Proxy):
                    args[i] = a.dereference()
            args = tuple(args)

            # convert kwargs
            for k in kwargs.keys():
                val = kwargs[k]
                if isinstance(val, main.Proxy):
                    kwargs[k] = val.dereference()

            result = func(*args, **kwargs)

            if autoproxyize and isinstance(result, LocalArray):
                return main.proxyize(result)
            else:
                return result

        # default arguments
        args = () if args is None else args
        kwargs = {} if kwargs is None else kwargs
        apply_nonce = uid()[13:]
        wrapped_args = (func, apply_nonce, self.context_key, args, kwargs, autoproxyize)

        targets = self.targets if targets is None else targets

        with self.view.temp_flags(targets=targets):
            return self.view.apply_sync(func_wrapper, *wrapped_args)

    def push_function(self, key, func, targets=None):
        targets = targets or self.targets
        self._push({key: func}, targets=targets)


class MPIContext(BaseContext):
    _BASE_COMM = None
    _INTERCOMM = None

    def __init__(self, targets=None):

        if self.__class__._BASE_COMM is None:
            base_comm, intercomm = initial_comm_setup()
            self.__class__._BASE_COMM = base_comm
            self.__class__._INTERCOMM = intercomm
            assert get_world_rank() == 0

        self.nengines = get_nengines()

        self.all_targets = list(range(self.nengines))
        targets = self.all_targets if targets is None else targets
        self.targets = targets
        self.ntargets = len(self.targets)

        # make/get comms
        # this is the object we want to use with push, pull, etc'
        self.intercomm = self.__class__._INTERCOMM
        self._base_comm = self.__class__._BASE_COMM
        self.comm = self._make_subcomm(self.targets)

        if Context._CLEANUP is None:
            Context._CLEANUP = atexit.register(self.cleanup)

        # local imports
        self._execute("from functools import reduce; "
                      "from importlib import import_module; "
                      "import distarray.local; "
                      "import distarray.local.mpiutils; "
                      "import distarray.utils; "
                      "from distarray.local.proxyize import Proxyize; "
                      "import numpy")

        self.context_key = self._setup_context_key()

        # setup proxyize which is used by context.apply in the rest of the
        # setup.
        cmd = "proxyize = Proxyize('%s')" % (self.context_key,)
        self._execute(cmd)

    # Key management routines:

    def cleanup(self):
        """ Delete keys that this context created from all the engines. """
        msg = ('kill',)
        self._send_msg(msg)

    def close(self):
        pass

    # End of key management routines.

    def _send_msg(self, msg, targets=None):
        targets = self.targets if targets is None else targets
        for t in targets:
            self.intercomm.send(msg, dest=t)

    def _recv_msg(self, targets=None):
        res = []
        targets = self.targets if targets is None else targets
        for t in targets:
            res.append(self.intercomm.recv(source=t))
        return res

    def _make_subcomm(self, targets):
        if len(targets) > self.nengines:
            msg = ("The number of engines (%s) is less than the number of "
                   "targets you want (%s)." % (self.nengines, len(targets)))
            raise ValueError(msg)

        msg = ('make_targets_comm', targets)
        self._send_msg(msg, targets=self.all_targets)
        comm_name = make_targets_comm(targets)
        return comm_name

    def _execute(self, lines, targets=None):
        msg = ('execute', lines)
        return self._send_msg(msg, targets=targets)

    def _push(self, d, targets=None):
        msg = ('push', d)
        return self._send_msg(msg, targets=targets)

    def _pull(self, k, targets=None):
        msg = ('pull', k)
        self._send_msg(msg, targets=targets)
        return self._recv_msg(targets=targets)

    def apply(self, func, args=None, kwargs=None, targets=None):
        """
        Analogous to IPython.parallel.view.apply_sync

        Parameters
        ----------
        func : function
        args : tuple
            positional arguments to func
        kwargs : dict
            keyword arguments to func
        targets : sequence of integers
            engines func is to be run on.

        Returns
        -------
        list
            result from each engine.
        """
        # default arguments
        args = () if args is None else args
        kwargs = {} if kwargs is None else kwargs
        targets = self.targets if targets is None else targets

        apply_nonce = uid()[13:]
        apply_metadata = (apply_nonce, self.context_key)

        if not isinstance(func, types.BuiltinFunctionType):
            # break up the function
            func_code = func.__code__
            func_globals = func.__globals__  # noqa we don't need these.
            func_name = func.__name__
            func_defaults = func.__defaults__
            func_closure = func.__closure__

            func_data = (func_code, func_name, func_defaults, func_closure)

            msg = ('func_call', func_data, args, kwargs, apply_metadata)

        else:
            msg = ('builtin_call', func, args, kwargs)

        self._send_msg(msg, targets=targets)
        return self._recv_msg(targets=targets)

    def push_function(self, key, func, targets=None):
        push_function(self, key, func, targets=targets)


if is_solo_mpi_process():
    Context = IPythonContext
else:
    Context = MPIContext<|MERGE_RESOLUTION|>--- conflicted
+++ resolved
@@ -48,59 +48,9 @@
 
     _CLEANUP = None
 
-<<<<<<< HEAD
-    def __init__(self, client=None, targets=None):
-
-        if not Context._CLEANUP:
-            Context._CLEANUP = (atexit.register(cleanup.clear_all),
-                                atexit.register(cleanup.cleanup_all, '__main__', DISTARRAY_BASE_NAME))
-
-        if client is None:
-            self.client = IPythonClient()
-            self.owns_client = True
-        else:
-            self.client = client
-            self.owns_client = False
-
-        self.view = self.client[:]
-
-        all_targets = sorted(self.view.targets)
-        if targets is None:
-            self.targets = all_targets
-        else:
-            self.targets = []
-            for target in targets:
-                if target not in all_targets:
-                    raise ValueError("Engine with id %r not registered" % target)
-                else:
-                    self.targets.append(target)
-        self.targets = sorted(self.targets)
-
-        # local imports
-        self.view.execute("from functools import reduce; "
-                          "from importlib import import_module; "
-                          "import distarray.local; "
-                          "import distarray.local.mpiutils; "
-                          "import distarray.utils; "
-                          "import distarray.local.proxyize as proxyize; "
-                          "from distarray.local.proxyize import Proxy; "
-                          "import numpy")
-
-        self.context_key = self._setup_context_key()
-
-        # setup proxyize which is used by context.apply in the rest of the
-        # setup.
-        cmd = "proxyize = proxyize.Proxyize()"
-        self.view.execute(cmd)
-
-        self._base_comm = self._make_base_comm()
-        self._comm_from_targets = {tuple(sorted(self.view.targets)): self._base_comm}  # noqa
-        self.comm = self._make_subcomm(self.targets)
-=======
     def __init__(self):
         raise TypeError("The base context class is not meant to be "
                         "instantiated on its own.")
->>>>>>> 0374a222
 
     def _setup_context_key(self):
         """
@@ -135,10 +85,17 @@
 
     def delete_key(self, key, targets=None):
         """ Delete the specific key from all the engines. """
-        cmd = ('try: del %s\n'
-               'except NameError: pass') % key
+        def _local_delete(obj):
+            from distarray.local.proxyize import Proxy
+            from importlib import import_module
+            if isinstance(obj, Proxy):
+                obj.cleanup()
+            else:
+                main = import_module('__main__')
+                delattr(main, obj)
         targets = targets or self.targets
-        self._execute(cmd, targets=targets)
+        with self.view.temp_flags(targets=targets):
+            self.view.apply_sync(_local_delete, key)
 
     def _create_local(self, local_call, distribution, dtype):
         """Creates LocalArrays with the method named in `local_call`."""
@@ -472,18 +429,20 @@
         See numpy.fromfunction for more details.
         """
 
-        # push the function
-        func_key = self._generate_key()
-        push_function(self, func_key, function)
-
-        def _local_fromfunction(func, comm, ddpr, kwargs):
+        self.push_function(function.__name__, function, targets=self.targets)
+
+        def _local_fromfunction(func_name, comm, ddpr, kwargs):
             from distarray.local import fromfunction
             from distarray.local.maps import Distribution
+            from importlib import import_module
+
+            main = import_module('__main__')
 
             if len(ddpr):
                 dim_data = ddpr[comm.Get_rank()]
             else:
                 dim_data = ()
+            func = getattr(main, func_name)
             dist = Distribution(comm, dim_data=dim_data)
             local_arr = fromfunction(func, dist, **kwargs)
             return proxyize(local_arr)
@@ -495,13 +454,81 @@
                                     grid_shape=grid_shape)
         ddpr = distribution.get_dim_data_per_rank()
         da_name = self.apply(_local_fromfunction,
-                             (func_key, distribution.comm, ddpr, kwargs),
+                             (function.__name__, distribution.comm, ddpr, kwargs),
                              targets=distribution.targets)
         return DistArray.from_localarrays(da_name[0],
                                           distribution=distribution)
 
+    def register(self, func):
+        self.push_function(func.__name__, func, targets=self.targets)
+
+        @wraps(func)
+        def _wrapper(ctx, *args, **kwargs):
+            dist = ctx._determine_distribution(list(args) +
+                                               list(kwargs.values()))
+            targets = dist.targets
+            args = [a.key if isinstance(a, DistArray) else a
+                    for a in args]
+            kwargs = {k: (v.key if isinstance(v, DistArray) else v)
+                      for k, v in kwargs.items()}
+            results = ctx.apply(func, args=args,
+                                kwargs=kwargs, targets=targets,
+                                autoproxyize=True)
+            return ctx._process_local_results(results, targets)
+
+        setattr(self.__class__, _wrapper.__name__, _wrapper)
+
+    def _determine_distribution(self, objs):
+        dists = []
+        for o in objs:
+            if isinstance(o, DistArray):
+                dists.append(o.distribution)
+        for d in dists[1:]:
+            if not dists[0].is_compatible(d):
+                raise ValueError()
+        if not dists:
+            raise TypeError()
+        return dists[0]
+
+    def _process_local_results(self, results, targets):
+        """Figure out what to return on the Client.
+
+        Parameters
+        ----------
+        key : string
+            Key corresponding to wrapped function's return value.
+
+        Returns
+        -------
+        Varied
+            A DistArray (if locally all values are DistArray), a None (if
+            locally all values are None), or else, pull the result back to the
+            client and return it.  If all but one of the pulled values is None,
+            return that non-None value only.
+        """
+        def is_NoneType(pxy):
+            return (pxy.type_str == "<type 'NoneType'>" or
+                    pxy.type_str == "<class 'NoneType'>")
+
+        def is_LocalArray(pxy):
+            return (isinstance(pxy, Proxy) and 
+                    pxy.type_str == "<class 'distarray.local.localarray.LocalArray'>")
+
+        if all(is_LocalArray(r) for r in results):
+            result = DistArray.from_localarrays(results[0], context=self, targets=targets)
+        elif all(r is None for r in results):
+            result = None
+        else:
+            if has_exactly_one(results):
+                result = next(x for x in results if x is not None)
+            else:
+                result = results
+
+        return result
+
 
 class IPythonContext(BaseContext):
+
     def __init__(self, client=None, targets=None):
 
         if not Context._CLEANUP:
@@ -539,13 +566,14 @@
                           "import distarray.local.mpiutils; "
                           "import distarray.utils; "
                           "import distarray.local.proxyize as proxyize; "
+                          "from distarray.local.proxyize import Proxy; "
                           "import numpy")
 
         self.context_key = self._setup_context_key()
 
         # setup proxyize which is used by context.apply in the rest of the
         # setup.
-        cmd = "proxyize = proxyize.Proxyize('%s')" % (self.context_key,)
+        cmd = "proxyize = proxyize.Proxyize()"
         self.view.execute(cmd)
 
         self._base_comm = self._make_base_comm()
@@ -632,70 +660,6 @@
 
     def _pull(self, k, targets):
         return self.view.pull(k, targets=targets, block=True)
-
-    def register(self, func):
-        self._push({func.__name__: func}, targets=self.targets)
-
-        @wraps(func)
-        def _wrapper(ctx, *args, **kwargs):
-            dist = ctx._determine_distribution(list(args) + list(kwargs.values()))
-            targets = dist.targets
-            args = [a.key if isinstance(a, DistArray) else a for a in args]
-            kwargs = {k: (v.key if isinstance(v, DistArray) else v) for k, v in kwargs.items()}
-            results = ctx.apply(func, args=args, kwargs=kwargs, targets=targets, autoproxyize=True)
-            return ctx._process_local_results(results, targets)
-
-        setattr(self.__class__, _wrapper.__name__, _wrapper)
-
-    def _determine_distribution(self, objs):
-        dists = []
-        for o in objs:
-            if isinstance(o, DistArray):
-                dists.append(o.distribution)
-        for d in dists[1:]:
-            if not dists[0].is_compatible(d):
-                raise ValueError()
-        if not dists:
-            raise TypeError()
-        return dists[0]
-
-    # Functions for @local decorator tests. These are here so we can
-    # guarantee they are pushed to the engines before we try to use them.
-    def _process_local_results(self, results, targets):
-        """Figure out what to return on the Client.
-
-        Parameters
-        ----------
-        key : string
-            Key corresponding to wrapped function's return value.
-
-        Returns
-        -------
-        Varied
-            A DistArray (if locally all values are DistArray), a None (if
-            locally all values are None), or else, pull the result back to the
-            client and return it.  If all but one of the pulled values is None,
-            return that non-None value only.
-        """
-        def is_NoneType(pxy):
-            return (pxy.type_str == "<type 'NoneType'>" or
-                    pxy.type_str == "<class 'NoneType'>")
-
-        def is_LocalArray(pxy):
-            return (isinstance(pxy, Proxy) and 
-                    pxy.type_str == "<class 'distarray.local.localarray.LocalArray'>")
-
-        if all(is_LocalArray(r) for r in results):
-            result = DistArray.from_localarrays(results[0], context=self, targets=targets)
-        elif all(r is None for r in results):
-            result = None
-        else:
-            if has_exactly_one(results):
-                result = next(x for x in results if x is not None)
-            else:
-                result = results
-
-        return result
 
     def apply(self, func, args=None, kwargs=None, targets=None, autoproxyize=False):
         """
@@ -785,6 +749,9 @@
     _BASE_COMM = None
     _INTERCOMM = None
 
+    def delete_key(self, key, targets=None):
+        pass
+
     def __init__(self, targets=None):
 
         if self.__class__._BASE_COMM is None:
@@ -811,18 +778,18 @@
 
         # local imports
         self._execute("from functools import reduce; "
-                      "from importlib import import_module; "
-                      "import distarray.local; "
-                      "import distarray.local.mpiutils; "
-                      "import distarray.utils; "
-                      "from distarray.local.proxyize import Proxyize; "
-                      "import numpy")
+                          "from importlib import import_module; "
+                          "import distarray.local; "
+                          "import distarray.local.mpiutils; "
+                          "import distarray.utils; "
+                          "from distarray.local.proxyize import Proxyize, Proxy; "
+                          "import numpy")
 
         self.context_key = self._setup_context_key()
 
         # setup proxyize which is used by context.apply in the rest of the
         # setup.
-        cmd = "proxyize = Proxyize('%s')" % (self.context_key,)
+        cmd = "proxyize = Proxyize()"
         self._execute(cmd)
 
     # Key management routines:
@@ -873,7 +840,7 @@
         self._send_msg(msg, targets=targets)
         return self._recv_msg(targets=targets)
 
-    def apply(self, func, args=None, kwargs=None, targets=None):
+    def apply(self, func, args=None, kwargs=None, targets=None, autoproxyize=False):
         """
         Analogous to IPython.parallel.view.apply_sync
 
@@ -903,17 +870,16 @@
         if not isinstance(func, types.BuiltinFunctionType):
             # break up the function
             func_code = func.__code__
-            func_globals = func.__globals__  # noqa we don't need these.
             func_name = func.__name__
             func_defaults = func.__defaults__
             func_closure = func.__closure__
 
             func_data = (func_code, func_name, func_defaults, func_closure)
 
-            msg = ('func_call', func_data, args, kwargs, apply_metadata)
+            msg = ('func_call', func_data, args, kwargs, apply_metadata, autoproxyize)
 
         else:
-            msg = ('builtin_call', func, args, kwargs)
+            msg = ('builtin_call', func, args, kwargs, autoproxyize)
 
         self._send_msg(msg, targets=targets)
         return self._recv_msg(targets=targets)
