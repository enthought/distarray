# encoding: utf-8
# ---------------------------------------------------------------------------
#  Copyright (C) 2008-2014, IPython Development Team and Enthought, Inc.
#  Distributed under the terms of the BSD License.  See COPYING.rst.
# ---------------------------------------------------------------------------

"""
`Context` objects contain the information required for `DistArray`\s to
communicate with `LocalArray`\s.
"""

from __future__ import absolute_import

import collections
import atexit

import numpy

import distarray
from distarray.dist import cleanup
from distarray.externals import six
from distarray.dist.distarray import DistArray
from distarray.dist.maps import Distribution

from distarray.dist.ipython_utils import IPythonClient
from distarray.utils import uid, DISTARRAY_BASE_NAME


class Context(object):

    """
    Context objects manage the setup and communication of the worker processes
    for DistArray objects.  A DistArray object has a context, and contexts have
    an MPI intracommunicator that they use to communicate with worker
    processes.

    Typically there is just one context object that uses all processes,
    although it is possible to have more than one context with a different
    selection of engines.
    """

    _CLEANUP = None

    def __init__(self, client=None, targets=None):

        if not Context._CLEANUP:
            Context._CLEANUP = (atexit.register(cleanup.clear_all),
                                atexit.register(cleanup.cleanup_all, '__main__', DISTARRAY_BASE_NAME))

        if client is None:
            self.client = IPythonClient()
            self.owns_client = True
        else:
            self.client = client
            self.owns_client = False

        self.view = self.client[:]

        all_targets = sorted(self.view.targets)
        if targets is None:
            self.targets = all_targets
        else:
            self.targets = []
            for target in targets:
                if target not in all_targets:
                    raise ValueError("Engine with id %r not registered" % target)
                else:
                    self.targets.append(target)
        self.targets = sorted(self.targets)

        # local imports
        self.view.execute("from functools import reduce; "
                          "from importlib import import_module; "
                          "import distarray.local; "
                          "import distarray.local.mpiutils; "
                          "import distarray.utils; "
                          "import distarray.local.proxyize as proxyize; "
                          "import numpy")

        self.context_key = self._setup_context_key()

        # setup proxyize which is used by context.apply in the rest of the
        # setup.
        cmd = "proxyize = proxyize.Proxyize('%s')" % (self.context_key,)
        self.view.execute(cmd)

        self._base_comm = self._make_base_comm()
        self._comm_from_targets = {tuple(sorted(self.view.targets)): self._base_comm}  # noqa
        self.comm = self._make_subcomm(self.targets)

    def _setup_context_key(self):
        """
        Create a dict on the engines which will hold everything from
        this context.
        """
        context_key = uid()
        cmd = ("import types, sys;"
               "%s = types.ModuleType('%s');")
        cmd %= (context_key, context_key)
        self._execute(cmd, targets=range(len(self.view)))
        return context_key

    def _make_subcomm(self, new_targets):

        if new_targets != sorted(new_targets):
            raise ValueError("targets must be in sorted order.")

        try:
            return self._comm_from_targets[tuple(new_targets)]
        except KeyError:
            pass

        def _make_new_comm(rank_list, base_comm):
            import distarray.local.mpiutils as mpiutils
            res = mpiutils.create_comm_with_list(rank_list, base_comm)
            return proxyize(res)  # noqa

        new_comm = self.apply(_make_new_comm, (new_targets, self._base_comm),
                              targets=self.view.targets)[0]

        self._comm_from_targets[tuple(new_targets)] = new_comm
        return new_comm

    def _make_base_comm(self):
        """
        Returns a proxy for an MPI communicator that encompasses all targets in
        self.view.targets (not self.targets, which can be a subset).
        """

        def get_rank():
            from distarray.local.mpiutils import COMM_PRIVATE
            return COMM_PRIVATE.Get_rank()

        # self.view's engines must encompass all ranks in the MPI communicator,
        # i.e., everything in rank_map.values().
        def get_size():
            from distarray.local.mpiutils import COMM_PRIVATE
            return COMM_PRIVATE.Get_size()

        # get a mapping of IPython engine ID to MPI rank
        rank_from_target = self.view.apply_async(get_rank).get_dict()
        ranks = [ rank_from_target[target] for target in self.view.targets ]

        comm_size = self.view.apply_async(get_size).get()[0]
        if set(rank_from_target.values()) != set(range(comm_size)):
            raise ValueError('Engines in view must encompass all MPI ranks.')

        # create a new communicator with the subset of ranks. Note that
        # create_comm_with_list() must be called on all engines, not just those
        # involved in the new communicator.  This is because
        # create_comm_with_list() issues a collective MPI operation.
        def _make_new_comm(rank_list):
            import distarray.local.mpiutils as mpiutils
            new_comm = mpiutils.create_comm_with_list(rank_list)
            return proxyize(new_comm)  # noqa

        return self.apply(_make_new_comm, args=(ranks,),
                          targets=self.view.targets)[0]

    # Key management routines:
    @staticmethod
    def _key_prefix():
        """ Get the base name for all keys. """
        return DISTARRAY_BASE_NAME

    def _generate_key(self):
        """ Generate a unique key name for this context. """
        key = "%s.%s" % (self.context_key, uid())
        return key

    def _key_and_push(self, *values, **kwargs):
        keys = [self._generate_key() for value in values]
        targets = kwargs.get('targets', self.targets)
        self._push(dict(zip(keys, values)), targets=targets)
        return tuple(keys)

    def delete_key(self, key, targets=None):
        """ Delete the specific key from all the engines. """
        cmd = ('try: del %s\n'
               'except NameError: pass') % key
        targets = targets or self.targets
        self._execute(cmd, targets=targets)

    def cleanup(self):
        """ Delete keys that this context created from all the engines. """
        cleanup.cleanup(view=self.view, module_name='__main__', prefix=self.context_key)

    def close(self):
        self.cleanup()
        if self.owns_client:
            self.client.close()
        self._base_comm = None
        self.comm = None

    # End of key management routines.

    def _execute(self, lines, targets):
        return self.view.execute(lines, targets=targets, block=True)

    def _push(self, d, targets):
        return self.view.push(d, targets=targets, block=True)

    def _pull(self, k, targets):
        return self.view.pull(k, targets=targets, block=True)

    def _execute0(self, lines):
        return self.view.execute(lines, targets=self.targets[0], block=True)

    def _push0(self, d):
        return self.view.push(d, targets=self.targets[0], block=True)

    def _pull0(self, k):
        return self.view.pull(k, targets=self.targets[0], block=True)

    def _create_local(self, local_call, distribution, dtype):
        """Creates LocalArrays with the method named in `local_call`."""
        def create_local(local_call, ddpr, dtype, comm):
            from distarray.local.maps import Distribution
<<<<<<< HEAD
            local_call = local_call
            if len(ddpr) > 0:
                dim_data = ddpr[comm.Get_rank()]
            else:
                dim_data = ()
=======
            dim_data = ddpr[comm.Get_rank()]
>>>>>>> b323b7ad
            distribution = Distribution(comm=comm, dim_data=dim_data)
            rval = local_call(distribution=distribution, dtype=dtype)
            return proxyize(rval)

        ddpr = distribution.get_dim_data_per_rank()
        args = [local_call, ddpr, dtype, distribution.comm]
        da_key = self.apply(create_local, args=args,
                            targets=distribution.targets)[0]
        return DistArray.from_localarrays(da_key, distribution=distribution,
                                          dtype=dtype)

    def empty(self, distribution, dtype=float):
        """Create an empty Distarray.

        Parameters
        ----------
        distribution : Distribution object
        dtype : NumPy dtype, optional (default float)

        Returns
        -------
        DistArray
            A DistArray distributed as specified, with uninitialized values.
        """
        return self._create_local(local_call=distarray.local.empty,
                                  distribution=distribution, dtype=dtype)

    def zeros(self, distribution, dtype=float):
        """Create a Distarray filled with zeros.

        Parameters
        ----------
        distribution : Distribution object
        dtype : NumPy dtype, optional (default float)

        Returns
        -------
        DistArray
            A DistArray distributed as specified, filled with zeros.
        """
        return self._create_local(local_call=distarray.local.zeros,
                                  distribution=distribution, dtype=dtype)

    def ones(self, distribution, dtype=float):
        """Create a Distarray filled with ones.

        Parameters
        ----------
        distribution : Distribution object
        dtype : NumPy dtype, optional (default float)

        Returns
        -------
        DistArray
            A DistArray distributed as specified, filled with ones.
        """
        return self._create_local(local_call=distarray.local.ones,
                                  distribution=distribution, dtype=dtype,)

    def save_dnpy(self, name, da):
        """
        Save a distributed array to files in the ``.dnpy`` format.

        The ``.dnpy`` file format is a binary format inspired by NumPy's
        ``.npy`` format.  The header of a particular ``.dnpy`` file contains
        information about which portion of a DistArray is saved in it (using
        the metadata outlined in the Distributed Array Protocol), and the data
        portion contains the output of NumPy's `save` function for the local
        array data.  See the module docstring for `distarray.local.format` for
        full details.

        Parameters
        ----------
        name : str or list of str
            If a str, this is used as the prefix for the filename used by each
            engine.  Each engine will save a file named ``<name>_<rank>.dnpy``.
            If a list of str, each engine will use the name at the index
            corresponding to its rank.  An exception is raised if the length of
            this list is not the same as the context's communicator's size.
        da : DistArray
            Array to save to files.

        Raises
        ------
        TypeError
            If `name` is an sequence whose length is different from the
            context's communicator's size.

        See Also
        --------
        load_dnpy : Loading files saved with save_dnpy.
        """
        if isinstance(name, six.string_types):
            subs = self._key_and_push(name) + (da.key, da.key)
            self._execute(
                'distarray.local.save_dnpy(%s + "_" + str(%s.comm_rank) + ".dnpy", %s)' % subs,
                targets=da.targets
            )
        elif isinstance(name, collections.Sequence):
            if len(name) != len(self.targets):
                errmsg = "`name` must be the same length as `self.targets`."
                raise TypeError(errmsg)
            subs = self._key_and_push(name) + (da.key, da.key)
            self._execute(
                'distarray.local.save_dnpy(%s[%s.comm_rank], %s)' % subs,
                targets=da.targets
            )
        else:
            errmsg = "`name` must be a string or a list."
            raise TypeError(errmsg)


    def load_dnpy(self, name):
        """
        Load a distributed array from ``.dnpy`` files.

        The ``.dnpy`` file format is a binary format inspired by NumPy's
        ``.npy`` format.  The header of a particular ``.dnpy`` file contains
        information about which portion of a DistArray is saved in it (using
        the metadata outlined in the Distributed Array Protocol), and the data
        portion contains the output of NumPy's `save` function for the local
        array data.  See the module docstring for `distarray.local.format` for
        full details.

        Parameters
        ----------
        name : str or list of str
            If a str, this is used as the prefix for the filename used by each
            engine.  Each engine will load a file named ``<name>_<rank>.dnpy``.
            If a list of str, each engine will use the name at the index
            corresponding to its rank.  An exception is raised if the length of
            this list is not the same as the context's communicator's size.

        Returns
        -------
        result : DistArray
            A DistArray encapsulating the file loaded on each engine.

        Raises
        ------
        TypeError
            If `name` is an iterable whose length is different from the
            context's communicator's size.

        See Also
        --------
        save_dnpy : Saving files to load with with load_dnpy.
        """
        da_key = self._generate_key()

        if isinstance(name, six.string_types):
            subs = (da_key,) + (self.comm,) + self._key_and_push(name) + (self.comm,)
            self._execute(
                '%s = distarray.local.load_dnpy(%s, %s + "_" + str(%s.Get_rank()) + ".dnpy")' % subs,
                targets=self.targets
            )
        elif isinstance(name, collections.Sequence):
            if len(name) != len(self.targets):
                errmsg = "`name` must be the same length as `self.targets`."
                raise TypeError(errmsg)
            subs = (da_key,) + (self.comm,) + self._key_and_push(name) + (self.comm,)
            self._execute(
                '%s = distarray.local.load_dnpy(%s, %s[%s.Get_rank()])' % subs,
                targets=self.targets
            )
        else:
            errmsg = "`name` must be a string or a list."
            raise TypeError(errmsg)

        return DistArray.from_localarrays(da_key, context=self)

    def save_hdf5(self, filename, da, key='buffer', mode='a'):
        """
        Save a DistArray to a dataset in an ``.hdf5`` file.

        Parameters
        ----------
        filename : str
            Name of file to write to.
        da : DistArray
            Array to save to a file.
        key : str, optional
            The identifier for the group to save the DistArray to (the default
            is 'buffer').
        mode : optional, {'w', 'w-', 'a'}, default 'a'

            ``'w'``
                Create file, truncate if exists
            ``'w-'``
                Create file, fail if exists
            ``'a'``
                Read/write if exists, create otherwise (default)
        """
        try:
            # this is just an early check,
            # h5py isn't necessary until the local call on the engines
            import h5py
        except ImportError:
            errmsg = "An MPI-enabled h5py must be available to use save_hdf5."
            raise ImportError(errmsg)

        subs = (self._key_and_push(filename) + (da.key,) +
                self._key_and_push(key, mode))
        self._execute(
            'distarray.local.save_hdf5(%s, %s, %s, %s)' % subs,
            targets=da.targets
        )

    def load_npy(self, filename, distribution):
        """
        Load a DistArray from a dataset in a ``.npy`` file.

        Parameters
        ----------
        filename : str
            Filename to load.
        distribution: Distribution object

        Returns
        -------
        result : DistArray
            A DistArray encapsulating the file loaded.
        """
        
        def _local_load_npy(filename, ddpr, comm):
            from distarray.local import load_npy
            dim_data = ddpr[comm.Get_rank()]
            return proxyize(load_npy(comm, filename, dim_data))

        ddpr = distribution.get_dim_data_per_rank()

        da_key = self.apply(_local_load_npy, (filename, ddpr, distribution.comm),
                            targets=distribution.targets)
        return DistArray.from_localarrays(da_key[0], distribution=distribution)

    def load_hdf5(self, filename, distribution, key='buffer'):
        """
        Load a DistArray from a dataset in an ``.hdf5`` file.

        Parameters
        ----------
        filename : str
            Filename to load.
        distribution: Distribution object
        key : str, optional
            The identifier for the group to load the DistArray from (the
            default is 'buffer').

        Returns
        -------
        result : DistArray
            A DistArray encapsulating the file loaded.
        """
        try:
            import h5py
        except ImportError:
            errmsg = "An MPI-enabled h5py must be available to use load_hdf5."
            raise ImportError(errmsg)

        def _local_load_hdf5(filename, ddpr, comm, key):
            from distarray.local import load_hdf5
            dim_data = ddpr[comm.Get_rank()]
            return proxyize(load_hdf5(comm, filename, dim_data, key))

        ddpr = distribution.get_dim_data_per_rank()

        da_key = self.apply(_local_load_hdf5, (filename, ddpr, distribution.comm, key),
                   targets=distribution.targets)

        return DistArray.from_localarrays(da_key[0], distribution=distribution)

    def fromndarray(self, arr, distribution=None):
        """Create a DistArray from an ndarray.

        Parameters
        ----------
        distribution : Distribution object, optional
            If a Distribution object is not provided, one is created with
            `Distribution.from_shape(arr.shape)`.

        Returns
        -------
        DistArray
            A DistArray distributed as specified, using the values and dtype
            from `arr`.
        """
        if distribution is None:
            distribution = Distribution.from_shape(self, arr.shape)
        out = self.empty(distribution, dtype=arr.dtype)
        try:
            out[...] = arr
        except AttributeError:
            # no slicing for a given map type; do it the slow way
            for index, value in numpy.ndenumerate(arr):
                out[index] = value
        return out

    fromarray = fromndarray

    def fromfunction(self, function, shape, **kwargs):
        """Create a DistArray from a function over global indices.

        Unlike numpy's `fromfunction`, the result of distarray's
        `fromfunction` is restricted to the same Distribution as the
        index array generated from `shape`.

        See numpy.fromfunction for more details.
        """
        dtype = kwargs.get('dtype', None)
        dist = kwargs.get('dist', None)
        grid_shape = kwargs.get('grid_shape', None)
        distribution = Distribution.from_shape(context=self,
                                               shape=shape, dist=dist,
                                               grid_shape=grid_shape)
        ddpr = distribution.get_dim_data_per_rank()
        function_name, ddpr_name, kwargs_name = \
            self._key_and_push(function, ddpr, kwargs)
        da_name = self._generate_key()
        comm_name = distribution.comm
        cmd = ('{da_name} = distarray.local.fromfunction({function_name}, '
               'distarray.local.maps.Distribution('
               'comm={comm_name}, dim_data={ddpr_name}[{comm_name}.Get_rank()]),'
               '**{kwargs_name})')
        self._execute(cmd.format(**locals()), targets=distribution.targets)
        return DistArray.from_localarrays(da_name, distribution=distribution)

    def apply(self, func, args=None, kwargs=None, targets=None):
        """
        Analogous to IPython.parallel.view.apply_sync

        Parameters
        ----------
        func : function
        args : tuple
            positional arguments to func
        kwargs : dict
            key word arguments to func
        targets : sequence of integers
            engines func is to be run on.

        Returns
        -------
            return a list of the results on the each engine.
        """

        def func_wrapper(func, apply_nonce, context_key, args, kwargs):
            """
            Function which calls the applied function after grabbing all the
            arguments on the engines that are passed in as names of the form
            `__distarray__<some uuid>`.
            """
            from importlib import import_module
            import types

            main = import_module('__main__')
            prefix = main.distarray.utils.DISTARRAY_BASE_NAME
            main.proxyize.set_state(apply_nonce)

            # Modify func to change the namespace it executes in.
            # but builtins don't have __code__, __globals__, etc.
            if not isinstance(func, types.BuiltinFunctionType):
                # get func's building  blocks first
                func_code = func.__code__
                func_globals = func.__globals__  # noqa we don't need these.
                func_name = func.__name__
                func_defaults = func.__defaults__
                func_closure = func.__closure__

                # build the func's new execution environment
                main.__dict__.update({'context_key': context_key})
                new_func_globals = main.__dict__
                # create the new func
                func = types.FunctionType(func_code, new_func_globals,
                                          func_name, func_defaults,
                                          func_closure)
            # convert args
            args = list(args)
            for i, a in enumerate(args):
                if (isinstance(a, str) and a.startswith(prefix)):
                    args[i] = main.reduce(getattr, [main] + a.split('.'))
            args = tuple(args)

            # convert kwargs
            for k in kwargs.keys():
                val = kwargs[k]
                if (isinstance(val, str) and val.startswith(prefix)):
                    kwargs[k] = main.reduce(getattr, [main] + val.split('.'))

            return func(*args, **kwargs)

        # default arguments
        args = () if args is None else args
        kwargs = {} if kwargs is None else kwargs
        apply_nonce = uid()[13:]
        wrapped_args = (func, apply_nonce, self.context_key, args, kwargs)

        targets = self.targets if targets is None else targets

        return self.view._really_apply(func_wrapper, args=wrapped_args,
                                       targets=targets, block=True)<|MERGE_RESOLUTION|>--- conflicted
+++ resolved
@@ -216,15 +216,10 @@
         """Creates LocalArrays with the method named in `local_call`."""
         def create_local(local_call, ddpr, dtype, comm):
             from distarray.local.maps import Distribution
-<<<<<<< HEAD
-            local_call = local_call
             if len(ddpr) > 0:
                 dim_data = ddpr[comm.Get_rank()]
             else:
                 dim_data = ()
-=======
-            dim_data = ddpr[comm.Get_rank()]
->>>>>>> b323b7ad
             distribution = Distribution(comm=comm, dim_data=dim_data)
             rval = local_call(distribution=distribution, dtype=dtype)
             return proxyize(rval)
@@ -448,7 +443,7 @@
         result : DistArray
             A DistArray encapsulating the file loaded.
         """
-        
+
         def _local_load_npy(filename, ddpr, comm):
             from distarray.local import load_npy
             dim_data = ddpr[comm.Get_rank()]
