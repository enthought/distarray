--- conflicted
+++ resolved
@@ -87,27 +87,15 @@
             except NullCommError:
                 raise unittest.SkipTest("Skipped due to Null Comm")
             else:
-<<<<<<< HEAD
-                self.assertEquals(da.grid_shape, (3,4))
+                self.assertEqual(da.grid_shape, (3,4))
                 da = denselocalarray.LocalArray((2*10,6*10), dist='b', comm=comm)
-                self.assertEquals(da.grid_shape, (2,6))
+                self.assertEqual(da.grid_shape, (2,6))
                 da = denselocalarray.LocalArray((6*10,2*10), dist='b', comm=comm)
-                self.assertEquals(da.grid_shape, (6,2))
+                self.assertEqual(da.grid_shape, (6,2))
                 da = denselocalarray.LocalArray((100,10,300), dist=('b',None,'c'), comm=comm)
-                self.assertEquals(da.grid_shape, (2,6))
+                self.assertEqual(da.grid_shape, (2,6))
                 da = denselocalarray.LocalArray((100,50,300), dist='b', comm=comm)
-                self.assertEquals(da.grid_shape, (2,2,3))                  
-=======
-                self.assertEqual(da.grid_shape, (3,4))
-                da = densedistarray.DistArray((2*10,6*10), dist='b', comm=comm)
-                self.assertEqual(da.grid_shape, (2,6))
-                da = densedistarray.DistArray((6*10,2*10), dist='b', comm=comm)
-                self.assertEqual(da.grid_shape, (6,2))
-                da = densedistarray.DistArray((100,10,300), dist=('b',None,'c'), comm=comm)
-                self.assertEqual(da.grid_shape, (2,6))
-                da = densedistarray.DistArray((100,50,300), dist='b', comm=comm)
-                self.assertEqual(da.grid_shape, (2,2,3))
->>>>>>> ecf8ec13
+                self.assertEqual(da.grid_shape, (2,2,3))                  
                 comm.Free()
 
 
@@ -295,15 +283,9 @@
                     a[global_inds] = 0.0
                 for global_inds, value in denselocalarray.ndenumerate(a):
                     b[global_inds] = a[global_inds]
-<<<<<<< HEAD
-                for global_inds, value in denselocalarray.ndenumerate(a):
-                    self.assertEquals(b[global_inds],a[global_inds])
-                    self.assertEquals(a[global_inds],0.0)                
-=======
-                for global_inds, value in densedistarray.ndenumerate(a):
+                for global_inds, value in denselocalarray.ndenumerate(a):
                     self.assertEqual(b[global_inds],a[global_inds])
-                    self.assertEqual(a[global_inds],0.0)
->>>>>>> ecf8ec13
+                    self.assertEqual(a[global_inds],0.0)                
                 comm.Free()
 
     def test_indexing1(self):
@@ -323,19 +305,11 @@
                     a[global_inds] = 0.0
                 for global_inds, value in denselocalarray.ndenumerate(a):
                     b[global_inds] = a[global_inds]
-<<<<<<< HEAD
-                for global_inds, value in denselocalarray.ndenumerate(a):
-                    self.assertEquals(b[global_inds],a[global_inds])
-                    self.assertEquals(a[global_inds],0.0)                
+                for global_inds, value in denselocalarray.ndenumerate(a):
+                    self.assertEqual(b[global_inds],a[global_inds])
+                    self.assertEqual(a[global_inds],0.0)                
                 comm.Free()    
     
-=======
-                for global_inds, value in densedistarray.ndenumerate(a):
-                    self.assertEqual(b[global_inds],a[global_inds])
-                    self.assertEqual(a[global_inds],0.0)
-                comm.Free()
-
->>>>>>> ecf8ec13
     def test_pack_unpack_index(self):
         try:
             comm = create_comm_of_size(4)
@@ -371,15 +345,9 @@
                 raise unittest.SkipTest("Skipped due to Null Comm")
             else:
                 new_a = a.asdist_like(b)
-<<<<<<< HEAD
-                self.assertEquals(id(a),id(new_a))
+                self.assertEqual(id(a),id(new_a))
                 a = denselocalarray.LocalArray((16,16), dist=('b',None),comm=comm)
                 b = denselocalarray.LocalArray((16,16), dist=(None,'b'),comm=comm)
-=======
-                self.assertEqual(id(a),id(new_a))
-                a = densedistarray.DistArray((16,16), dist=('b',None),comm=comm)
-                b = densedistarray.DistArray((16,16), dist=(None,'b'),comm=comm)
->>>>>>> ecf8ec13
                 self.assertRaises(IncompatibleArrayError, a.asdist_like, b)
                 comm.Free()
 
